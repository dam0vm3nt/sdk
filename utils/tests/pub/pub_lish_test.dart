--- conflicted
+++ resolved
@@ -79,38 +79,6 @@
   // TODO(nweiz): Once a multipart/form-data parser in Dart exists, we should
   // test that "pub lish" chooses the correct files to publish.
 
-<<<<<<< HEAD
-  test('credentials are invalid', () {
-    var server = new ScheduledServer();
-    credentialsFile(server, 'access token').scheduleCreate();
-    var pub = startPubLish(server);
-
-    confirmPublish(pub);
-
-    server.handle('GET', '/packages/versions/new.json', (request, response) {
-      response.statusCode = 401;
-      response.headers.set('www-authenticate', 'Bearer error="invalid_token",'
-          ' error_description="your token sucks"');
-      response.outputStream.writeString(JSON.stringify({
-        'error': {'message': 'your token sucks'}
-      }));
-      response.outputStream.close();
-    });
-
-    expectLater(pub.nextErrLine(), equals('OAuth2 authorization failed (your '
-        'token sucks).'));
-    // TODO(rnystrom): The confirm line is run together with this one because
-    // in normal usage, the user will have entered a newline on stdin which
-    // gets echoed to the terminal. Do something better here?
-    expectLater(pub.nextLine(), equals(
-        'Looks great! Are you ready to upload your package (y/n)? '
-        'Pub needs your authorization to upload packages on your behalf.'));
-    pub.kill();
-    run();
-  });
-
-=======
->>>>>>> 02594902
   test('package validation has an error', () {
     var package = package("test_pkg", "1.0.0");
     package.remove("homepage");
