--- conflicted
+++ resolved
@@ -19,17 +19,10 @@
           'action_name': 'make_pkg_files_stamp',
           'inputs': [
             '../tools/create_timestamp_file.py',
-<<<<<<< HEAD
-            '<!@(["python", "../tools/list_files.py",'
-                '"^(?!.*/test/).*(?<!_test)[.]dart$",'
-                '"."])',
-            '<(SHARED_INTERMEDIATE_DIR)/third_party_pkg_files.stamp',
-=======
             '<!@(["python", "../tools/list_files.py", "\\.dart$", "."])',
             '<(SHARED_INTERMEDIATE_DIR)/third_party_pkg_files_1.stamp',
             '<(SHARED_INTERMEDIATE_DIR)/third_party_pkg_files_2.stamp',
             '<(SHARED_INTERMEDIATE_DIR)/third_party_pkg_files_3.stamp',
->>>>>>> 900e4288
           ],
           'outputs': [
             '<(SHARED_INTERMEDIATE_DIR)/pkg_files.stamp',
@@ -44,11 +37,7 @@
           'inputs': [
             '../tools/create_timestamp_file.py',
             '<!@(["python", "../tools/list_files.py",'
-<<<<<<< HEAD
-                '"^(?!.*/test/).*(?<!_test)[.]dart$",'
-=======
                 '"^(?!.*_test\.dart).*[a-k]\.dart$",'
->>>>>>> 900e4288
                 '"../third_party/pkg"])',
           ],
           'outputs': [
