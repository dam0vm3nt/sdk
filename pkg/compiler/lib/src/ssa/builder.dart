// Copyright (c) 2012, the Dart project authors.  Please see the AUTHORS file
// for details. All rights reserved. Use of this source code is governed by a
// BSD-style license that can be found in the LICENSE file.

part of ssa;

class SsaFunctionCompiler implements FunctionCompiler {
  SsaCodeGeneratorTask generator;
  SsaBuilderTask builder;
  SsaOptimizerTask optimizer;

  SsaFunctionCompiler(JavaScriptBackend backend,
                      SourceInformationFactory sourceInformationFactory)
      : generator = new SsaCodeGeneratorTask(backend, sourceInformationFactory),
        builder = new SsaBuilderTask(backend, sourceInformationFactory),
        optimizer = new SsaOptimizerTask(backend);

  /// Generates JavaScript code for `work.element`.
  /// Using the ssa builder, optimizer and codegenerator.
  js.Fun compile(CodegenWorkItem work) {
    HGraph graph = builder.build(work);
    optimizer.optimize(work, graph);
    Element element = work.element;
    js.Expression result = generator.generateCode(work, graph);
    if (element is FunctionElement) {
      JavaScriptBackend backend = builder.backend;

      AsyncRewriterBase rewriter = null;
      String name = backend.namer.methodPropertyName(element);
      if (element.asyncMarker == AsyncMarker.ASYNC) {
        rewriter = new AsyncRewriter(
            backend.compiler,
            backend.compiler.currentElement,
            asyncHelper:
                backend.emitter.staticFunctionAccess(backend.getAsyncHelper()),
            newCompleter: backend.emitter.staticFunctionAccess(
                backend.getCompleterConstructor()),
            safeVariableName: backend.namer.safeVariableName,
            bodyName: name);
      } else if (element.asyncMarker == AsyncMarker.SYNC_STAR) {
        rewriter = new SyncStarRewriter(
            backend.compiler,
            backend.compiler.currentElement,
            endOfIteration: backend.emitter.staticFunctionAccess(
                backend.getEndOfIteration()),
            newIterable: backend.emitter.staticFunctionAccess(
                backend.getSyncStarIterableConstructor()),
            yieldStarExpression: backend.emitter.staticFunctionAccess(
                backend.getYieldStar()),
            uncaughtErrorExpression: backend.emitter.staticFunctionAccess(
                backend.getSyncStarUncaughtError()),
            safeVariableName: backend.namer.safeVariableName,
            bodyName: name);
      }
      else if (element.asyncMarker == AsyncMarker.ASYNC_STAR) {
        rewriter = new AsyncStarRewriter(
            backend.compiler,
            backend.compiler.currentElement,
            asyncStarHelper: backend.emitter.staticFunctionAccess(
                backend.getAsyncStarHelper()),
            streamOfController: backend.emitter.staticFunctionAccess(
                backend.getStreamOfController()),
            newController: backend.emitter.staticFunctionAccess(
                backend.getASyncStarControllerConstructor()),
            safeVariableName: backend.namer.safeVariableName,
            yieldExpression: backend.emitter.staticFunctionAccess(
                backend.getYieldSingle()),
            yieldStarExpression: backend.emitter.staticFunctionAccess(
                backend.getYieldStar()),
            bodyName: name);
      }
      if (rewriter != null) {
        result = rewriter.rewrite(result);
      }
    }
    return result;
  }

  Iterable<CompilerTask> get tasks {
    return <CompilerTask>[builder, optimizer, generator];
  }
}

/// A synthetic local variable only used with the SSA graph.
///
/// For instance used for holding return value of function or the exception of a
/// try-catch statement.
class SyntheticLocal extends Local {
  final String name;
  final ExecutableElement executableContext;

  SyntheticLocal(this.name, this.executableContext);

  toString() => 'SyntheticLocal($name)';
}

class SsaBuilderTask extends CompilerTask {
  final CodeEmitterTask emitter;
  final JavaScriptBackend backend;
  final SourceInformationFactory sourceInformationFactory;

  String get name => 'SSA builder';

  SsaBuilderTask(JavaScriptBackend backend, this.sourceInformationFactory)
    : emitter = backend.emitter,
      backend = backend,
      super(backend.compiler);

  HGraph build(CodegenWorkItem work) {
    return measure(() {
      Element element = work.element.implementation;
      return compiler.withCurrentElement(element, () {
        HInstruction.idCounter = 0;
        SsaBuilder builder =
            new SsaBuilder(
                backend, work, emitter.nativeEmitter,
                sourceInformationFactory);
        HGraph graph;
        ElementKind kind = element.kind;
        if (kind == ElementKind.GENERATIVE_CONSTRUCTOR) {
          graph = compileConstructor(builder, work);
        } else if (kind == ElementKind.GENERATIVE_CONSTRUCTOR_BODY ||
                   kind == ElementKind.FUNCTION ||
                   kind == ElementKind.GETTER ||
                   kind == ElementKind.SETTER) {
          graph = builder.buildMethod(element);
        } else if (kind == ElementKind.FIELD) {
          if (element.isInstanceMember) {
            assert(compiler.enableTypeAssertions);
            graph = builder.buildCheckedSetter(element);
          } else {
            graph = builder.buildLazyInitializer(element);
          }
        } else {
          compiler.internalError(element, 'Unexpected element kind $kind.');
        }
        assert(graph.isValid());
        if (!identical(kind, ElementKind.FIELD)) {
          FunctionElement function = element;
          FunctionSignature signature = function.functionSignature;
          signature.forEachOptionalParameter((ParameterElement parameter) {
            // This ensures the default value will be computed.
            ConstantValue constant =
                backend.constants.getConstantForVariable(parameter).value;
            CodegenRegistry registry = work.registry;
            registry.registerCompileTimeConstant(constant);
          });
        }
        if (compiler.tracer.isEnabled) {
          String name;
          if (element.isClassMember) {
            String className = element.enclosingClass.name;
            String memberName = element.name;
            name = "$className.$memberName";
            if (element.isGenerativeConstructorBody) {
              name = "$name (body)";
            }
          } else {
            name = "${element.name}";
          }
          compiler.tracer.traceCompilation(
              name, work.compilationContext);
          compiler.tracer.traceGraph('builder', graph);
        }
        return graph;
      });
    });
  }

  HGraph compileConstructor(SsaBuilder builder, CodegenWorkItem work) {
    return builder.buildFactory(work.element);
  }
}

/**
 * Keeps track of locals (including parameters and phis) when building. The
 * 'this' reference is treated as parameter and hence handled by this class,
 * too.
 */
class LocalsHandler {
  /**
   * The values of locals that can be directly accessed (without redirections
   * to boxes or closure-fields).
   *
   * [directLocals] is iterated, so it is "insertion ordered" to make the
   * iteration order a function only of insertions and not a function of
   * e.g. Element hash codes.  I'd prefer to use a SortedMap but some elements
   * don't have source locations for [Elements.compareByPosition].
   */
  Map<Local, HInstruction> directLocals =
      new Map<Local, HInstruction>();
  Map<Local, CapturedVariable> redirectionMapping =
      new Map<Local, CapturedVariable>();
  SsaBuilder builder;
  ClosureClassMap closureData;
  Map<TypeVariableType, TypeVariableLocal> typeVariableLocals =
      new Map<TypeVariableType, TypeVariableLocal>();
  final ExecutableElement executableContext;

  /// The class that defines the current type environment or null if no type
  /// variables are in scope.
  ClassElement get contextClass => executableContext.contextClass;

  SourceInformationBuilder get sourceInformationBuilder {
    return builder.sourceInformationBuilder;
  }

  LocalsHandler(this.builder, this.executableContext);

  /// Substituted type variables occurring in [type] into the context of
  /// [contextClass].
  DartType substInContext(DartType type) {
    if (contextClass != null) {
      ClassElement typeContext = Types.getClassContext(type);
      if (typeContext != null) {
        type = type.substByContext(
            contextClass.asInstanceOf(typeContext));
      }
    }
    return type;
  }

  get typesTask => builder.compiler.typesTask;

  /**
   * Creates a new [LocalsHandler] based on [other]. We only need to
   * copy the [directLocals], since the other fields can be shared
   * throughout the AST visit.
   */
  LocalsHandler.from(LocalsHandler other)
      : directLocals = new Map<Local, HInstruction>.from(other.directLocals),
        redirectionMapping = other.redirectionMapping,
        executableContext = other.executableContext,
        builder = other.builder,
        closureData = other.closureData;

  /**
   * Redirects accesses from element [from] to element [to]. The [to] element
   * must be a boxed variable or a variable that is stored in a closure-field.
   */
  void redirectElement(Local from, CapturedVariable to) {
    assert(redirectionMapping[from] == null);
    redirectionMapping[from] = to;
    assert(isStoredInClosureField(from) || isBoxed(from));
  }

  HInstruction createBox() {
    // TODO(floitsch): Clean up this hack. Should we create a box-object by
    // just creating an empty object literal?
    JavaScriptBackend backend = builder.backend;
    HInstruction box = new HForeignCode(
        js.js.parseForeignJS('{}'),
        backend.nonNullType,
        <HInstruction>[],
        nativeBehavior: native.NativeBehavior.PURE_ALLOCATION);
    builder.add(box);
    return box;
  }

  /**
   * If the scope (function or loop) [node] has captured variables then this
   * method creates a box and sets up the redirections.
   */
  void enterScope(ast.Node node, Element element) {
    // See if any variable in the top-scope of the function is captured. If yes
    // we need to create a box-object.
    ClosureScope scopeData = closureData.capturingScopes[node];
    if (scopeData == null) return;
    HInstruction box;
    // The scope has captured variables.
    if (element != null && element.isGenerativeConstructorBody) {
      // The box is passed as a parameter to a generative
      // constructor body.
      JavaScriptBackend backend = builder.backend;
      box = builder.addParameter(scopeData.boxElement, backend.nonNullType);
    } else {
      box = createBox();
    }
    // Add the box to the known locals.
    directLocals[scopeData.boxElement] = box;
    // Make sure that accesses to the boxed locals go into the box. We also
    // need to make sure that parameters are copied into the box if necessary.
    scopeData.forEachCapturedVariable(
        (LocalVariableElement from, BoxFieldElement to) {
      // The [from] can only be a parameter for function-scopes and not
      // loop scopes.
      if (from.isParameter && !element.isGenerativeConstructorBody) {
        // Now that the redirection is set up, the update to the local will
        // write the parameter value into the box.
        // Store the captured parameter in the box. Get the current value
        // before we put the redirection in place.
        // We don't need to update the local for a generative
        // constructor body, because it receives a box that already
        // contains the updates as the last parameter.
        HInstruction instruction = readLocal(from);
        redirectElement(from, to);
        updateLocal(from, instruction);
      } else {
        redirectElement(from, to);
      }
    });
  }

  /**
   * Replaces the current box with a new box and copies over the given list
   * of elements from the old box into the new box.
   */
  void updateCaptureBox(BoxLocal boxElement,
                        List<LocalVariableElement> toBeCopiedElements) {
    // Create a new box and copy over the values from the old box into the
    // new one.
    HInstruction oldBox = readLocal(boxElement);
    HInstruction newBox = createBox();
    for (LocalVariableElement boxedVariable in toBeCopiedElements) {
      // [readLocal] uses the [boxElement] to find its box. By replacing it
      // behind its back we can still get to the old values.
      updateLocal(boxElement, oldBox);
      HInstruction oldValue = readLocal(boxedVariable);
      updateLocal(boxElement, newBox);
      updateLocal(boxedVariable, oldValue);
    }
    updateLocal(boxElement, newBox);
  }

  /**
   * Documentation wanted -- johnniwinther
   *
   * Invariant: [function] must be an implementation element.
   */
  void startFunction(Element element, ast.Node node) {
    assert(invariant(element, element.isImplementation));
    Compiler compiler = builder.compiler;
    closureData = compiler.closureToClassMapper.computeClosureToClassMapping(
            element, node, builder.elements);

    if (element is FunctionElement) {
      FunctionElement functionElement = element;
      FunctionSignature params = functionElement.functionSignature;
      ClosureScope scopeData = closureData.capturingScopes[node];
      params.orderedForEachParameter((ParameterElement parameterElement) {
        if (element.isGenerativeConstructorBody) {
          if (scopeData != null &&
              scopeData.isCapturedVariable(parameterElement)) {
            // The parameter will be a field in the box passed as the
            // last parameter. So no need to have it.
            return;
          }
        }
        HInstruction parameter = builder.addParameter(
            parameterElement,
            TypeMaskFactory.inferredTypeForElement(parameterElement, compiler));
        builder.parameters[parameterElement] = parameter;
        directLocals[parameterElement] = parameter;
      });
    }

    enterScope(node, element);

    // If the freeVariableMapping is not empty, then this function was a
    // nested closure that captures variables. Redirect the captured
    // variables to fields in the closure.
    closureData.forEachFreeVariable((Local from, CapturedVariable to) {
      redirectElement(from, to);
    });
    JavaScriptBackend backend = compiler.backend;
    if (closureData.isClosure) {
      // Inside closure redirect references to itself to [:this:].
      HThis thisInstruction = new HThis(closureData.thisLocal,
                                        backend.nonNullType);
      builder.graph.thisInstruction = thisInstruction;
      builder.graph.entry.addAtEntry(thisInstruction);
      updateLocal(closureData.closureElement, thisInstruction);
    } else if (element.isInstanceMember) {
      // Once closures have been mapped to classes their instance members might
      // not have any thisElement if the closure was created inside a static
      // context.
      HThis thisInstruction = new HThis(
          closureData.thisLocal, builder.getTypeOfThis());
      builder.graph.thisInstruction = thisInstruction;
      builder.graph.entry.addAtEntry(thisInstruction);
      directLocals[closureData.thisLocal] = thisInstruction;
    }

    // If this method is an intercepted method, add the extra
    // parameter to it, that is the actual receiver for intercepted
    // classes, or the same as [:this:] for non-intercepted classes.
    ClassElement cls = element.enclosingClass;

    // When the class extends a native class, the instance is pre-constructed
    // and passed to the generative constructor factory function as a parameter.
    // Instead of allocating and initializing the object, the constructor
    // 'upgrades' the native subclass object by initializing the Dart fields.
    bool isNativeUpgradeFactory = element.isGenerativeConstructor
        && Elements.isNativeOrExtendsNative(cls);
    if (backend.isInterceptedMethod(element)) {
      bool isInterceptorClass = backend.isInterceptorClass(cls.declaration);
      String name = isInterceptorClass ? 'receiver' : '_';
      SyntheticLocal parameter = new SyntheticLocal(name, executableContext);
      HParameterValue value =
          new HParameterValue(parameter, builder.getTypeOfThis());
      builder.graph.explicitReceiverParameter = value;
      builder.graph.entry.addAfter(directLocals[closureData.thisLocal], value);
      if (builder.lastAddedParameter == null) {
        // If this is the first parameter inserted, make sure it stays first.
        builder.lastAddedParameter = value;
      }
      if (isInterceptorClass) {
        // Only use the extra parameter in intercepted classes.
        directLocals[closureData.thisLocal] = value;
      }
    } else if (isNativeUpgradeFactory) {
      SyntheticLocal parameter =
          new SyntheticLocal('receiver', executableContext);
      // Unlike `this`, receiver is nullable since direct calls to generative
      // constructor call the constructor with `null`.
      ClassWorld classWorld = compiler.world;
      HParameterValue value =
          new HParameterValue(parameter, new TypeMask.exact(cls, classWorld));
      builder.graph.explicitReceiverParameter = value;
      builder.graph.entry.addAtEntry(value);
    }
  }

  /**
   * Returns true if the local can be accessed directly. Boxed variables or
   * captured variables that are stored in the closure-field return [:false:].
   */
  bool isAccessedDirectly(Local local) {
    assert(local != null);
    return !redirectionMapping.containsKey(local)
        && !closureData.variablesUsedInTryOrGenerator.contains(local);
  }

  bool isStoredInClosureField(Local local) {
    assert(local != null);
    if (isAccessedDirectly(local)) return false;
    CapturedVariable redirectTarget = redirectionMapping[local];
    if (redirectTarget == null) return false;
    return redirectTarget is ClosureFieldElement;
  }

  bool isBoxed(Local local) {
    if (isAccessedDirectly(local)) return false;
    if (isStoredInClosureField(local)) return false;
    return redirectionMapping.containsKey(local);
  }

  bool isUsedInTryOrGenerator(Local local) {
    return closureData.variablesUsedInTryOrGenerator.contains(local);
  }

  /**
   * Returns an [HInstruction] for the given element. If the element is
   * boxed or stored in a closure then the method generates code to retrieve
   * the value.
   */
  HInstruction readLocal(Local local) {
    if (isAccessedDirectly(local)) {
      if (directLocals[local] == null) {
        if (local is TypeVariableElement) {
          builder.compiler.internalError(builder.compiler.currentElement,
              "Runtime type information not available for $local.");
        } else {
          builder.compiler.internalError(local,
              "Cannot find value $local.");
        }
      }
      return directLocals[local];
    } else if (isStoredInClosureField(local)) {
      ClosureFieldElement redirect = redirectionMapping[local];
      HInstruction receiver = readLocal(closureData.closureElement);
      TypeMask type = local is BoxLocal
          ? builder.backend.nonNullType
          : builder.getTypeOfCapturedVariable(redirect);
      HInstruction fieldGet = new HFieldGet(redirect, receiver, type);
      builder.add(fieldGet);
      return fieldGet;
    } else if (isBoxed(local)) {
      BoxFieldElement redirect = redirectionMapping[local];
      // In the function that declares the captured variable the box is
      // accessed as direct local. Inside the nested closure the box is
      // accessed through a closure-field.
      // Calling [readLocal] makes sure we generate the correct code to get
      // the box.
      HInstruction box = readLocal(redirect.box);
      HInstruction lookup = new HFieldGet(
          redirect, box, builder.getTypeOfCapturedVariable(redirect));
      builder.add(lookup);
      return lookup;
    } else {
      assert(isUsedInTryOrGenerator(local));
      HLocalValue localValue = getLocal(local);
      HInstruction instruction = new HLocalGet(
          local, localValue, builder.backend.dynamicType);
      builder.add(instruction);
      return instruction;
    }
  }

  HInstruction readThis() {
    HInstruction res = readLocal(closureData.thisLocal);
    if (res.instructionType == null) {
      res.instructionType = builder.getTypeOfThis();
    }
    return res;
  }

  HLocalValue getLocal(Local local) {
    // If the element is a parameter, we already have a
    // HParameterValue for it. We cannot create another one because
    // it could then have another name than the real parameter. And
    // the other one would not know it is just a copy of the real
    // parameter.
    if (local is ParameterElement) return builder.parameters[local];

    return builder.activationVariables.putIfAbsent(local, () {
      JavaScriptBackend backend = builder.backend;
      HLocalValue localValue = new HLocalValue(local, backend.nonNullType);
      builder.graph.entry.addAtExit(localValue);
      return localValue;
    });
  }

  Local getTypeVariableAsLocal(TypeVariableType type) {
    return typeVariableLocals.putIfAbsent(type, () {
      return new TypeVariableLocal(type, executableContext);
    });
  }

  /**
   * Sets the [element] to [value]. If the element is boxed or stored in a
   * closure then the method generates code to set the value.
   */
  void updateLocal(Local local, HInstruction value) {
    assert(!isStoredInClosureField(local));
    if (isAccessedDirectly(local)) {
      directLocals[local] = value;
    } else if (isBoxed(local)) {
      BoxFieldElement redirect = redirectionMapping[local];
      // The box itself could be captured, or be local. A local variable that
      // is captured will be boxed, but the box itself will be a local.
      // Inside the closure the box is stored in a closure-field and cannot
      // be accessed directly.
      HInstruction box = readLocal(redirect.box);
      builder.add(new HFieldSet(redirect, box, value));
    } else {
      assert(isUsedInTryOrGenerator(local));
      HLocalValue localValue = getLocal(local);
      builder.add(new HLocalSet(local, localValue, value));
    }
  }

  /**
   * This function, startLoop, must be called before visiting any children of
   * the loop. In particular it needs to be called before executing the
   * initializers.
   *
   * The [LocalsHandler] will make the boxes and updates at the right moment.
   * The builder just needs to call [enterLoopBody] and [enterLoopUpdates]
   * (for [ast.For] loops) at the correct places. For phi-handling
   * [beginLoopHeader] and [endLoop] must also be called.
   *
   * The correct place for the box depends on the given loop. In most cases
   * the box will be created when entering the loop-body: while, do-while, and
   * for-in (assuming the call to [:next:] is inside the body) can always be
   * constructed this way.
   *
   * Things are slightly more complicated for [ast.For] loops. If no declared
   * loop variable is boxed then the loop-body approach works here too. If a
   * loop-variable is boxed we need to introduce a new box for the
   * loop-variable before we enter the initializer so that the initializer
   * writes the values into the box. In any case we need to create the box
   * before the condition since the condition could box the variable.
   * Since the first box is created outside the actual loop we have a second
   * location where a box is created: just before the updates. This is
   * necessary since updates are considered to be part of the next iteration
   * (and can again capture variables).
   *
   * For example the following Dart code prints 1 3 -- 3 4.
   *
   *     var fs = [];
   *     for (var i = 0; i < 3; (f() { fs.add(f); print(i); i++; })()) {
   *       i++;
   *     }
   *     print("--");
   *     for (var i = 0; i < 2; i++) fs[i]();
   *
   * We solve this by emitting the following code (only for [ast.For] loops):
   *  <Create box>    <== move the first box creation outside the loop.
   *  <initializer>;
   *  loop-entry:
   *    if (!<condition>) goto loop-exit;
   *    <body>
   *    <update box>  // create a new box and copy the captured loop-variables.
   *    <updates>
   *    goto loop-entry;
   *  loop-exit:
   */
  void startLoop(ast.Node node) {
    ClosureScope scopeData = closureData.capturingScopes[node];
    if (scopeData == null) return;
    if (scopeData.hasBoxedLoopVariables()) {
      // If there are boxed loop variables then we set up the box and
      // redirections already now. This way the initializer can write its
      // values into the box.
      // For other loops the box will be created when entering the body.
      enterScope(node, null);
    }
  }

  /**
   * Create phis at the loop entry for local variables (ready for the values
   * from the back edge).  Populate the phis with the current values.
   */
  void beginLoopHeader(HBasicBlock loopEntry) {
    // Create a copy because we modify the map while iterating over it.
    Map<Local, HInstruction> savedDirectLocals =
        new Map<Local, HInstruction>.from(directLocals);

    JavaScriptBackend backend = builder.backend;
    // Create phis for all elements in the definitions environment.
    savedDirectLocals.forEach((Local local,
                               HInstruction instruction) {
      if (isAccessedDirectly(local)) {
        // We know 'this' cannot be modified.
        if (local != closureData.thisLocal) {
          HPhi phi = new HPhi.singleInput(
              local, instruction, backend.dynamicType);
          loopEntry.addPhi(phi);
          directLocals[local] = phi;
        } else {
          directLocals[local] = instruction;
        }
      }
    });
  }

  void enterLoopBody(ast.Node node) {
    ClosureScope scopeData = closureData.capturingScopes[node];
    if (scopeData == null) return;
    // If there are no declared boxed loop variables then we did not create the
    // box before the initializer and we have to create the box now.
    if (!scopeData.hasBoxedLoopVariables()) {
      enterScope(node, null);
    }
  }

  void enterLoopUpdates(ast.Node node) {
    // If there are declared boxed loop variables then the updates might have
    // access to the box and we must switch to a new box before executing the
    // updates.
    // In all other cases a new box will be created when entering the body of
    // the next iteration.
    ClosureScope scopeData = closureData.capturingScopes[node];
    if (scopeData == null) return;
    if (scopeData.hasBoxedLoopVariables()) {
      updateCaptureBox(scopeData.boxElement, scopeData.boxedLoopVariables);
    }
  }

  /**
   * Goes through the phis created in beginLoopHeader entry and adds the
   * input from the back edge (from the current value of directLocals) to them.
   */
  void endLoop(HBasicBlock loopEntry) {
    // If the loop has an aborting body, we don't update the loop
    // phis.
    if (loopEntry.predecessors.length == 1) return;
    loopEntry.forEachPhi((HPhi phi) {
      Local element = phi.sourceElement;
      HInstruction postLoopDefinition = directLocals[element];
      phi.addInput(postLoopDefinition);
    });
  }

  /**
   * Merge [otherLocals] into this locals handler, creating phi-nodes when
   * there is a conflict.
   * If a phi node is necessary, it will use this handler's instruction as the
   * first input, and the otherLocals instruction as the second.
   */
  void mergeWith(LocalsHandler otherLocals, HBasicBlock joinBlock) {
    // If an element is in one map but not the other we can safely
    // ignore it. It means that a variable was declared in the
    // block. Since variable declarations are scoped the declared
    // variable cannot be alive outside the block. Note: this is only
    // true for nodes where we do joins.
    Map<Local, HInstruction> joinedLocals =
        new Map<Local, HInstruction>();
    JavaScriptBackend backend = builder.backend;
    otherLocals.directLocals.forEach((Local local,
                                      HInstruction instruction) {
      // We know 'this' cannot be modified.
      if (local == closureData.thisLocal) {
        assert(directLocals[local] == instruction);
        joinedLocals[local] = instruction;
      } else {
        HInstruction mine = directLocals[local];
        if (mine == null) return;
        if (identical(instruction, mine)) {
          joinedLocals[local] = instruction;
        } else {
          HInstruction phi = new HPhi.manyInputs(
              local, <HInstruction>[mine, instruction], backend.dynamicType);
          joinBlock.addPhi(phi);
          joinedLocals[local] = phi;
        }
      }
    });
    directLocals = joinedLocals;
  }

  /**
   * When control flow merges, this method can be used to merge several
   * localsHandlers into a new one using phis.  The new localsHandler is
   * returned.  Unless it is also in the list, the current localsHandler is not
   * used for its values, only for its declared variables. This is a way to
   * exclude local values from the result when they are no longer in scope.
   */
  LocalsHandler mergeMultiple(List<LocalsHandler> localsHandlers,
                              HBasicBlock joinBlock) {
    assert(localsHandlers.length > 0);
    if (localsHandlers.length == 1) return localsHandlers[0];
    Map<Local, HInstruction> joinedLocals =
        new Map<Local, HInstruction>();
    HInstruction thisValue = null;
    JavaScriptBackend backend = builder.backend;
    directLocals.forEach((Local local, HInstruction instruction) {
      if (local != closureData.thisLocal) {
        HPhi phi = new HPhi.noInputs(local, backend.dynamicType);
        joinedLocals[local] = phi;
        joinBlock.addPhi(phi);
      } else {
        // We know that "this" never changes, if it's there.
        // Save it for later. While merging, there is no phi for "this",
        // so we don't have to special case it in the merge loop.
        thisValue = instruction;
      }
    });
    for (LocalsHandler handler in localsHandlers) {
      handler.directLocals.forEach((Local local,
                                    HInstruction instruction) {
        HPhi phi = joinedLocals[local];
        if (phi != null) {
          phi.addInput(instruction);
        }
      });
    }
    if (thisValue != null) {
      // If there was a "this" for the scope, add it to the new locals.
      joinedLocals[closureData.thisLocal] = thisValue;
    }

    // Remove locals that are not in all handlers.
    directLocals = new Map<Local, HInstruction>();
    joinedLocals.forEach((Local local,
                          HInstruction instruction) {
      if (local != closureData.thisLocal
          && instruction.inputs.length != localsHandlers.length) {
        joinBlock.removePhi(instruction);
      } else {
        directLocals[local] = instruction;
      }
    });
    return this;
  }
}


// Represents a single break/continue instruction.
class JumpHandlerEntry {
  final HJump jumpInstruction;
  final LocalsHandler locals;
  bool isBreak() => jumpInstruction is HBreak;
  bool isContinue() => jumpInstruction is HContinue;
  JumpHandlerEntry(this.jumpInstruction, this.locals);
}


abstract class JumpHandler {
  factory JumpHandler(SsaBuilder builder, JumpTarget target) {
    return new TargetJumpHandler(builder, target);
  }
  void generateBreak([LabelDefinition label]);
  void generateContinue([LabelDefinition label]);
  void forEachBreak(void action(HBreak instruction, LocalsHandler locals));
  void forEachContinue(void action(HContinue instruction,
                                   LocalsHandler locals));
  bool hasAnyContinue();
  bool hasAnyBreak();
  void close();
  final JumpTarget target;
  List<LabelDefinition> labels();
}

// Insert break handler used to avoid null checks when a target isn't
// used as the target of a break, and therefore doesn't need a break
// handler associated with it.
class NullJumpHandler implements JumpHandler {
  final Compiler compiler;

  NullJumpHandler(this.compiler);

  void generateBreak([LabelDefinition label]) {
    compiler.internalError(CURRENT_ELEMENT_SPANNABLE,
        'NullJumpHandler.generateBreak should not be called.');
  }

  void generateContinue([LabelDefinition label]) {
    compiler.internalError(CURRENT_ELEMENT_SPANNABLE,
        'NullJumpHandler.generateContinue should not be called.');
  }

  void forEachBreak(Function ignored) { }
  void forEachContinue(Function ignored) { }
  void close() { }
  bool hasAnyContinue() => false;
  bool hasAnyBreak() => false;

  List<LabelDefinition> labels() => const <LabelDefinition>[];
  JumpTarget get target => null;
}

// Records breaks until a target block is available.
// Breaks are always forward jumps.
// Continues in loops are implemented as breaks of the body.
// Continues in switches is currently not handled.
class TargetJumpHandler implements JumpHandler {
  final SsaBuilder builder;
  final JumpTarget target;
  final List<JumpHandlerEntry> jumps;

  TargetJumpHandler(SsaBuilder builder, this.target)
      : this.builder = builder,
        jumps = <JumpHandlerEntry>[] {
    assert(builder.jumpTargets[target] == null);
    builder.jumpTargets[target] = this;
  }

  void generateBreak([LabelDefinition label]) {
    HInstruction breakInstruction;
    if (label == null) {
      breakInstruction = new HBreak(target);
    } else {
      breakInstruction = new HBreak.toLabel(label);
    }
    LocalsHandler locals = new LocalsHandler.from(builder.localsHandler);
    builder.close(breakInstruction);
    jumps.add(new JumpHandlerEntry(breakInstruction, locals));
  }

  void generateContinue([LabelDefinition label]) {
    HInstruction continueInstruction;
    if (label == null) {
      continueInstruction = new HContinue(target);
    } else {
      continueInstruction = new HContinue.toLabel(label);
      // Switch case continue statements must be handled by the
      // [SwitchCaseJumpHandler].
      assert(label.target.statement is! ast.SwitchCase);
    }
    LocalsHandler locals = new LocalsHandler.from(builder.localsHandler);
    builder.close(continueInstruction);
    jumps.add(new JumpHandlerEntry(continueInstruction, locals));
  }

  void forEachBreak(Function action) {
    for (JumpHandlerEntry entry in jumps) {
      if (entry.isBreak()) action(entry.jumpInstruction, entry.locals);
    }
  }

  void forEachContinue(Function action) {
    for (JumpHandlerEntry entry in jumps) {
      if (entry.isContinue()) action(entry.jumpInstruction, entry.locals);
    }
  }

  bool hasAnyContinue() {
    for (JumpHandlerEntry entry in jumps) {
      if (entry.isContinue()) return true;
    }
    return false;
  }

  bool hasAnyBreak() {
    for (JumpHandlerEntry entry in jumps) {
      if (entry.isBreak()) return true;
    }
    return false;
  }

  void close() {
    // The mapping from TargetElement to JumpHandler is no longer needed.
    builder.jumpTargets.remove(target);
  }

  List<LabelDefinition> labels() {
    List<LabelDefinition> result = null;
    for (LabelDefinition element in target.labels) {
      if (result == null) result = <LabelDefinition>[];
      result.add(element);
    }
    return (result == null) ? const <LabelDefinition>[] : result;
  }
}

/// Special [JumpHandler] implementation used to handle continue statements
/// targeting switch cases.
class SwitchCaseJumpHandler extends TargetJumpHandler {
  /// Map from switch case targets to indices used to encode the flow of the
  /// switch case loop.
  final Map<JumpTarget, int> targetIndexMap = new Map<JumpTarget, int>();

  SwitchCaseJumpHandler(SsaBuilder builder,
                        JumpTarget target,
                        ast.SwitchStatement node)
      : super(builder, target) {
    // The switch case indices must match those computed in
    // [SsaFromAstMixin.buildSwitchCaseConstants].
    // Switch indices are 1-based so we can bypass the synthetic loop when no
    // cases match simply by branching on the index (which defaults to null).
    int switchIndex = 1;
    for (ast.SwitchCase switchCase in node.cases) {
      for (ast.Node labelOrCase in switchCase.labelsAndCases) {
        ast.Node label = labelOrCase.asLabel();
        if (label != null) {
          LabelDefinition labelElement =
              builder.elements.getLabelDefinition(label);
          if (labelElement != null && labelElement.isContinueTarget) {
            JumpTarget continueTarget = labelElement.target;
            targetIndexMap[continueTarget] = switchIndex;
            assert(builder.jumpTargets[continueTarget] == null);
            builder.jumpTargets[continueTarget] = this;
          }
        }
      }
      switchIndex++;
    }
  }

  void generateBreak([LabelDefinition label]) {
    if (label == null) {
      // Creates a special break instruction for the synthetic loop generated
      // for a switch statement with continue statements. See
      // [SsaFromAstMixin.buildComplexSwitchStatement] for detail.

      HInstruction breakInstruction =
          new HBreak(target, breakSwitchContinueLoop: true);
      LocalsHandler locals = new LocalsHandler.from(builder.localsHandler);
      builder.close(breakInstruction);
      jumps.add(new JumpHandlerEntry(breakInstruction, locals));
    } else {
      super.generateBreak(label);
    }
  }

  bool isContinueToSwitchCase(LabelDefinition label) {
    return label != null && targetIndexMap.containsKey(label.target);
  }

  void generateContinue([LabelDefinition label]) {
    if (isContinueToSwitchCase(label)) {
      // Creates the special instructions 'label = i; continue l;' used in
      // switch statements with continue statements. See
      // [SsaFromAstMixin.buildComplexSwitchStatement] for detail.

      assert(label != null);
      HInstruction value = builder.graph.addConstantInt(
          targetIndexMap[label.target],
          builder.compiler);
      builder.localsHandler.updateLocal(target, value);

      assert(label.target.labels.contains(label));
      HInstruction continueInstruction = new HContinue(target);
      LocalsHandler locals = new LocalsHandler.from(builder.localsHandler);
      builder.close(continueInstruction);
      jumps.add(new JumpHandlerEntry(continueInstruction, locals));
    } else {
      super.generateContinue(label);
    }
  }

  void close() {
    // The mapping from TargetElement to JumpHandler is no longer needed.
    for (JumpTarget target in targetIndexMap.keys) {
      builder.jumpTargets.remove(target);
    }
    super.close();
  }
}

/**
 * This class builds SSA nodes for functions represented in AST.
 */
class SsaBuilder extends NewResolvedVisitor {
  final Compiler compiler;
  final JavaScriptBackend backend;
  final ConstantSystem constantSystem;
  final CodegenWorkItem work;
  final RuntimeTypes rti;
  SourceInformationBuilder sourceInformationBuilder;
  bool inLazyInitializerExpression = false;

  /* This field is used by the native handler. */
  final NativeEmitter nativeEmitter;

  final HGraph graph = new HGraph();

  /**
   * The current block to add instructions to. Might be null, if we are
   * visiting dead code, but see [isReachable].
   */
  HBasicBlock _current;

  HBasicBlock get current => _current;

  void set current(c) {
    isReachable = c != null;
    _current = c;
  }

  /**
   * The most recently opened block. Has the same value as [current] while
   * the block is open, but unlike [current], it isn't cleared when the
   * current block is closed.
   */
  HBasicBlock lastOpenedBlock;

  /**
   * Indicates whether the current block is dead (because it has a throw or a
   * return further up). If this is false, then [current] may be null. If the
   * block is dead then it may also be aborted, but for simplicity we only
   * abort on statement boundaries, not in the middle of expressions. See
   * isAborted.
   */
  bool isReachable = true;

  /**
   * True if we are visiting the expression of a throw statement; we assume this
   * is a slow path.
   */
  bool inExpressionOfThrow = false;

  /**
   * The loop nesting is consulted when inlining a function invocation in
   * [tryInlineMethod]. The inlining heuristics take this information into
   * account.
   */
  int loopNesting = 0;

  /**
   * This stack contains declaration elements of the functions being built
   * or inlined by this builder.
   */
  final List<Element> sourceElementStack = <Element>[];

  LocalsHandler localsHandler;

  HInstruction rethrowableException;

  HParameterValue lastAddedParameter;

  Map<ParameterElement, HInstruction> parameters =
      <ParameterElement, HInstruction>{};

  Map<JumpTarget, JumpHandler> jumpTargets = <JumpTarget, JumpHandler>{};

  /**
   * Variables stored in the current activation. These variables are
   * being updated in try/catch blocks, and should be
   * accessed indirectly through [HLocalGet] and [HLocalSet].
   */
  Map<Local, HLocalValue> activationVariables =
      <Local, HLocalValue>{};

  // We build the Ssa graph by simulating a stack machine.
  List<HInstruction> stack = <HInstruction>[];

  /// Returns `true` if the current element is an `async` function.
  bool get isBuildingAsyncFunction {
    Element element = sourceElement;
    return (element is FunctionElement &&
            element.asyncMarker == AsyncMarker.ASYNC);
  }

  SsaBuilder(JavaScriptBackend backend,
             CodegenWorkItem work,
             this.nativeEmitter,
             SourceInformationFactory sourceInformationFactory)
    : this.compiler = backend.compiler,
      this.backend = backend,
      this.constantSystem = backend.constantSystem,
      this.work = work,
      this.rti = backend.rti,
      super(work.resolutionTree) {
    localsHandler = new LocalsHandler(this, work.element);
    sourceElementStack.add(work.element);
    sourceInformationBuilder =
        sourceInformationFactory.forContext(work.element.implementation);
  }

  CodegenRegistry get registry => work.registry;

  /// Returns the current source element.
  ///
  /// The returned element is a declaration element.
  // TODO(johnniwinther): Check that all usages of sourceElement agree on
  // implementation/declaration distinction.
  Element get sourceElement => sourceElementStack.last;

  bool get _checkOrTrustTypes =>
      compiler.enableTypeAssertions || compiler.trustTypeAnnotations;

  HBasicBlock addNewBlock() {
    HBasicBlock block = graph.addNewBlock();
    // If adding a new block during building of an expression, it is due to
    // conditional expressions or short-circuit logical operators.
    return block;
  }

  void open(HBasicBlock block) {
    block.open();
    current = block;
    lastOpenedBlock = block;
  }

  HBasicBlock close(HControlFlow end) {
    HBasicBlock result = current;
    current.close(end);
    current = null;
    return result;
  }

  HBasicBlock closeAndGotoExit(HControlFlow end) {
    HBasicBlock result = current;
    current.close(end);
    current = null;
    result.addSuccessor(graph.exit);
    return result;
  }

  void goto(HBasicBlock from, HBasicBlock to) {
    from.close(new HGoto());
    from.addSuccessor(to);
  }

  bool isAborted() {
    return current == null;
  }

  /**
   * Creates a new block, transitions to it from any current block, and
   * opens the new block.
   */
  HBasicBlock openNewBlock() {
    HBasicBlock newBlock = addNewBlock();
    if (!isAborted()) goto(current, newBlock);
    open(newBlock);
    return newBlock;
  }

  void add(HInstruction instruction) {
    current.add(instruction);
  }

  void addWithPosition(HInstruction instruction, ast.Node node) {
    add(attachPosition(instruction, node));
  }

  /**
   * Returns a complete argument list for a call of [function].
   */
  List<HInstruction> completeSendArgumentsList(
      FunctionElement function,
      Selector selector,
      List<HInstruction> providedArguments,
      ast.Node currentNode) {
    assert(invariant(function, function.isImplementation));
    assert(providedArguments != null);

    bool isInstanceMember = function.isInstanceMember;
    // For static calls, [providedArguments] is complete, default arguments
    // have been included if necessary, see [makeStaticArgumentList].
    if (!isInstanceMember
        || currentNode == null // In erroneous code, currentNode can be null.
        || providedArgumentsKnownToBeComplete(currentNode)
        || function.isGenerativeConstructorBody
        || selector.isGetter) {
      // For these cases, the provided argument list is known to be complete.
      return providedArguments;
    } else {
      return completeDynamicSendArgumentsList(
          selector, function, providedArguments);
    }
  }

  /**
   * Returns a complete argument list for a dynamic call of [function]. The
   * initial argument list [providedArguments], created by
   * [addDynamicSendArgumentsToList], does not include values for default
   * arguments used in the call. The reason is that the target function (which
   * defines the defaults) is not known.
   *
   * However, inlining can only be performed when the target function can be
   * resolved statically. The defaults can therefore be included at this point.
   *
   * The [providedArguments] list contains first all positional arguments, then
   * the provided named arguments (the named arguments that are defined in the
   * [selector]) in a specific order (see [addDynamicSendArgumentsToList]).
   */
  List<HInstruction> completeDynamicSendArgumentsList(
      Selector selector,
      FunctionElement function,
      List<HInstruction> providedArguments) {
    assert(selector.applies(function, compiler.world));
    FunctionSignature signature = function.functionSignature;
    List<HInstruction> compiledArguments = new List<HInstruction>(
        signature.parameterCount + 1); // Plus one for receiver.

    compiledArguments[0] = providedArguments[0]; // Receiver.
    int index = 1;
    for (; index <= signature.requiredParameterCount; index++) {
      compiledArguments[index] = providedArguments[index];
    }
    if (!signature.optionalParametersAreNamed) {
      signature.forEachOptionalParameter((element) {
        if (index < providedArguments.length) {
          compiledArguments[index] = providedArguments[index];
        } else {
          compiledArguments[index] =
              handleConstantForOptionalParameter(element);
        }
        index++;
      });
    } else {
      /* Example:
       *   void foo(a, {b, d, c})
       *   foo(0, d = 1, b = 2)
       *
       * providedArguments = [0, 2, 1]
       * selectorArgumentNames = [b, d]
       * signature.orderedOptionalParameters = [b, c, d]
       *
       * For each parameter name in the signature, if the argument name matches
       * we use the next provided argument, otherwise we get the default.
       */
      List<String> selectorArgumentNames =
          selector.callStructure.getOrderedNamedArguments();
      int namedArgumentIndex = 0;
      int firstProvidedNamedArgument = index;
      signature.orderedOptionalParameters.forEach((element) {
        if (namedArgumentIndex < selectorArgumentNames.length &&
            element.name == selectorArgumentNames[namedArgumentIndex]) {
          // The named argument was provided in the function invocation.
          compiledArguments[index] = providedArguments[
              firstProvidedNamedArgument + namedArgumentIndex++];
        } else {
          compiledArguments[index] =
              handleConstantForOptionalParameter(element);
        }
        index++;
      });
    }
    return compiledArguments;
  }

  /**
   * Try to inline [element] within the currect context of the builder. The
   * insertion point is the state of the builder.
   */
  bool tryInlineMethod(Element element,
                       Selector selector,
                       List<HInstruction> providedArguments,
                       ast.Node currentNode) {
    // TODO(johnniwinther): Register this on the [registry]. Currently the
    // [CodegenRegistry] calls the enqueuer, but [element] should _not_ be
    // enqueued.
    backend.registerStaticUse(element, compiler.enqueuer.codegen);

    // Ensure that [element] is an implementation element.
    element = element.implementation;

    if (compiler.elementHasCompileTimeError(element)) return false;

    FunctionElement function = element;
    bool insideLoop = loopNesting > 0 || graph.calledInLoop;

    // Bail out early if the inlining decision is in the cache and we can't
    // inline (no need to check the hard constraints).
    bool cachedCanBeInlined =
        backend.inlineCache.canInline(function, insideLoop: insideLoop);
    if (cachedCanBeInlined == false) return false;

    bool meetsHardConstraints() {
      // Don't inline from one output unit to another. If something is deferred
      // it is to save space in the loading code.
      if (!compiler.deferredLoadTask
          .inSameOutputUnit(element,compiler.currentElement)) {
        return false;
      }
      if (compiler.disableInlining) return false;

      assert(selector != null
             || Elements.isStaticOrTopLevel(element)
             || element.isGenerativeConstructorBody);
      if (selector != null && !selector.applies(function, compiler.world)) {
        return false;
      }

      // Don't inline operator== methods if the parameter can be null.
      if (element.name == '==') {
        if (element.enclosingClass != compiler.objectClass
            && providedArguments[1].canBeNull()) {
          return false;
        }
      }

      // Generative constructors of native classes should not be called directly
      // and have an extra argument that causes problems with inlining.
      if (element.isGenerativeConstructor
          && Elements.isNativeOrExtendsNative(element.enclosingClass)) {
        return false;
      }

      // A generative constructor body is not seen by global analysis,
      // so we should not query for its type.
      if (!element.isGenerativeConstructorBody) {
        // Don't inline if the return type was inferred to be non-null empty.
        // This means that the function always throws an exception.
        TypeMask returnType =
            compiler.typesTask.getGuaranteedReturnTypeOfElement(element);
        if (returnType != null
            && returnType.isEmpty
            && !returnType.isNullable) {
          isReachable = false;
          return false;
        }
      }

      return true;
    }

    bool reductiveHeuristic() {
      // The call is on a path which is executed rarely, so inline only if it
      // does not make the program larger.
      if (isCalledOnce(element)) {
        return InlineWeeder.canBeInlined(function, -1, false);
      }
      // TODO(sra): Measure if inlining would 'reduce' the size.  One desirable
      // case we miss my doing nothing is inlining very simple constructors
      // where all fields are initialized with values from the arguments at this
      // call site.  The code is slightly larger (`new Foo(1)` vs `Foo$(1)`) but
      // that usually means the factory constructor is left unused and not
      // emitted.
      return false;
    }

    bool heuristicSayGoodToGo() {
      // Don't inline recursively
      if (inliningStack.any((entry) => entry.function == function)) {
        return false;
      }

      if (element.isSynthesized) return true;

      if (inExpressionOfThrow || inLazyInitializerExpression) {
        return reductiveHeuristic();
      }

      if (cachedCanBeInlined == true) {
        // We may have forced the inlining of some methods. Therefore check
        // if we can inline this method regardless of size.
        assert(InlineWeeder.canBeInlined(function, -1, false,
                                         allowLoops: true));
        return true;
      }

      int numParameters = function.functionSignature.parameterCount;
      int maxInliningNodes;
      bool useMaxInliningNodes = true;
      if (insideLoop) {
        maxInliningNodes = InlineWeeder.INLINING_NODES_INSIDE_LOOP +
            InlineWeeder.INLINING_NODES_INSIDE_LOOP_ARG_FACTOR * numParameters;
      } else {
        maxInliningNodes = InlineWeeder.INLINING_NODES_OUTSIDE_LOOP +
            InlineWeeder.INLINING_NODES_OUTSIDE_LOOP_ARG_FACTOR * numParameters;
      }

      // If a method is called only once, and all the methods in the
      // inlining stack are called only once as well, we know we will
      // save on output size by inlining this method.
      if (isCalledOnce(element)) {
        useMaxInliningNodes = false;
      }
      bool canInline;
      canInline = InlineWeeder.canBeInlined(
          function, maxInliningNodes, useMaxInliningNodes);
      if (canInline) {
        backend.inlineCache.markAsInlinable(element, insideLoop: insideLoop);
      } else {
        backend.inlineCache.markAsNonInlinable(element, insideLoop: insideLoop);
      }
      return canInline;
    }

    void doInlining() {
      // Add an explicit null check on the receiver before doing the
      // inlining. We use [element] to get the same name in the
      // NoSuchMethodError message as if we had called it.
      if (element.isInstanceMember
          && !element.isGenerativeConstructorBody
          && (selector.mask == null || selector.mask.isNullable)) {
        addWithPosition(
            new HFieldGet(null, providedArguments[0], backend.dynamicType,
                          isAssignable: false),
            currentNode);
      }
      List<HInstruction> compiledArguments = completeSendArgumentsList(
          function, selector, providedArguments, currentNode);
      enterInlinedMethod(function, currentNode, compiledArguments);
      inlinedFrom(function, () {
        if (!isReachable) {
          emitReturn(graph.addConstantNull(compiler), null);
        } else {
          doInline(function);
        }
      });
      leaveInlinedMethod();
    }

    if (meetsHardConstraints() && heuristicSayGoodToGo()) {
      doInlining();
      registry.registerInlining(
          element,
          compiler.currentElement);
      return true;
    }

    return false;
  }

  bool get allInlinedFunctionsCalledOnce {
    return inliningStack.isEmpty || inliningStack.last.allFunctionsCalledOnce;
  }

  bool isCalledOnce(Element element) {
    if (!allInlinedFunctionsCalledOnce) return false;
    TypesInferrer inferrer = compiler.typesTask.typesInferrer;
    return inferrer.isCalledOnce(element);
  }

  inlinedFrom(Element element, f()) {
    assert(element is FunctionElement || element is VariableElement);
    return compiler.withCurrentElement(element, () {
      // The [sourceElementStack] contains declaration elements.
      SourceInformationBuilder oldSourceInformationBuilder =
          sourceInformationBuilder;
      sourceInformationBuilder =
          sourceInformationBuilder.forContext(element.implementation);
      sourceElementStack.add(element.declaration);
      var result = f();
      sourceInformationBuilder = oldSourceInformationBuilder;
      sourceElementStack.removeLast();
      return result;
    });
  }

  HInstruction handleConstantForOptionalParameter(Element parameter) {
    ConstantExpression constant =
        backend.constants.getConstantForVariable(parameter);
    assert(invariant(parameter, constant != null,
        message: 'No constant computed for $parameter'));
    return graph.addConstant(constant.value, compiler);
  }

  Element get currentNonClosureClass {
    ClassElement cls = sourceElement.enclosingClass;
    if (cls != null && cls.isClosure) {
      var closureClass = cls;
      return closureClass.methodElement.enclosingClass;
    } else {
      return cls;
    }
  }

  /**
   * Returns whether this builder is building code for [element].
   */
  bool isBuildingFor(Element element) {
    return work.element == element;
  }

  /// A stack of [DartType]s the have been seen during inlining of factory
  /// constructors.  These types are preserved in [HInvokeStatic]s and
  /// [HForeignNew]s inside the inline code and registered during code
  /// generation for these nodes.
  // TODO(karlklose): consider removing this and keeping the (substituted)
  // types of the type variables in an environment (like the [LocalsHandler]).
  final List<DartType> currentInlinedInstantiations = <DartType>[];

  final List<AstInliningState> inliningStack = <AstInliningState>[];

  Local returnLocal;
  DartType returnType;

  bool inTryStatement = false;

  ConstantValue getConstantForNode(ast.Node node) {
    ConstantExpression constant =
        backend.constants.getConstantForNode(node, elements);
    assert(invariant(node, constant != null,
        message: 'No constant computed for $node'));
    return constant.value;
  }

  HInstruction addConstant(ast.Node node) {
    return graph.addConstant(getConstantForNode(node), compiler);
  }

  TypeMask cachedTypeOfThis;

  TypeMask getTypeOfThis() {
    TypeMask result = cachedTypeOfThis;
    if (result == null) {
      ThisLocal local = localsHandler.closureData.thisLocal;
      ClassElement cls = local.enclosingClass;
      ClassWorld classWorld = compiler.world;
      if (classWorld.isUsedAsMixin(cls)) {
        // If the enclosing class is used as a mixin, [:this:] can be
        // of the class that mixins the enclosing class. These two
        // classes do not have a subclass relationship, so, for
        // simplicity, we mark the type as an interface type.
        result = new TypeMask.nonNullSubtype(cls.declaration, compiler.world);
      } else {
        result = new TypeMask.nonNullSubclass(cls.declaration, compiler.world);
      }
      cachedTypeOfThis = result;
    }
    return result;
  }

  Map<Element, TypeMask> cachedTypesOfCapturedVariables =
      new Map<Element, TypeMask>();

  TypeMask getTypeOfCapturedVariable(Element element) {
    assert(element.isField);
    return cachedTypesOfCapturedVariables.putIfAbsent(element, () {
      return TypeMaskFactory.inferredTypeForElement(element, compiler);
    });
  }

  /**
   * Documentation wanted -- johnniwinther
   *
   * Invariant: [functionElement] must be an implementation element.
   */
  HGraph buildMethod(FunctionElement functionElement) {
    assert(invariant(functionElement, functionElement.isImplementation));
    graph.calledInLoop = compiler.world.isCalledInLoop(functionElement);
    ast.FunctionExpression function = functionElement.node;
    assert(function != null);
    assert(!function.modifiers.isExternal);
    assert(elements.getFunctionDefinition(function) != null);
    openFunction(functionElement, function);
    String name = functionElement.name;
    // If [functionElement] is `operator==` we explicitely add a null check at
    // the beginning of the method. This is to avoid having call sites do the
    // null check.
    if (name == '==') {
      if (!backend.operatorEqHandlesNullArgument(functionElement)) {
        handleIf(
            function,
            () {
              HParameterValue parameter = parameters.values.first;
              push(new HIdentity(
                  parameter, graph.addConstantNull(compiler), null,
                  backend.boolType));
            },
            () {
              closeAndGotoExit(new HReturn(
                  graph.addConstantBool(false, compiler)));
            },
            null);
      }
    }
    function.body.accept(this);
    return closeFunction();
  }

  HGraph buildCheckedSetter(VariableElement field) {
    openFunction(field, field.node);
    HInstruction thisInstruction = localsHandler.readThis();
    // Use dynamic type because the type computed by the inferrer is
    // narrowed to the type annotation.
    HInstruction parameter = new HParameterValue(field, backend.dynamicType);
    // Add the parameter as the last instruction of the entry block.
    // If the method is intercepted, we want the actual receiver
    // to be the first parameter.
    graph.entry.addBefore(graph.entry.last, parameter);
    HInstruction value = potentiallyCheckOrTrustType(parameter, field.type);
    add(new HFieldSet(field, thisInstruction, value));
    return closeFunction();
  }

  HGraph buildLazyInitializer(VariableElement variable) {
    inLazyInitializerExpression = true;
    ast.Node node = variable.node;
    openFunction(variable, node);
    assert(invariant(variable, variable.initializer != null,
        message: "Non-constant variable $variable has no initializer."));
    visit(variable.initializer);
    HInstruction value = pop();
    value = potentiallyCheckOrTrustType(value, variable.type);
    closeAndGotoExit(new HReturn(value));
    return closeFunction();
  }

  /**
   * Returns the constructor body associated with the given constructor or
   * creates a new constructor body, if none can be found.
   *
   * Returns [:null:] if the constructor does not have a body.
   */
  ConstructorBodyElement getConstructorBody(FunctionElement constructor) {
    assert(constructor.isGenerativeConstructor);
    assert(invariant(constructor, constructor.isImplementation));
    if (constructor.isSynthesized) return null;
    ast.FunctionExpression node = constructor.node;
    // If we know the body doesn't have any code, we don't generate it.
    if (!node.hasBody()) return null;
    if (node.hasEmptyBody()) return null;
    ClassElement classElement = constructor.enclosingClass;
    ConstructorBodyElement bodyElement;
    classElement.forEachBackendMember((Element backendMember) {
      if (backendMember.isGenerativeConstructorBody) {
        ConstructorBodyElement body = backendMember;
        if (body.constructor == constructor) {
          // TODO(kasperl): Find a way of stopping the iteration
          // through the backend members.
          bodyElement = backendMember;
        }
      }
    });
    if (bodyElement == null) {
      bodyElement = new ConstructorBodyElementX(constructor);
      classElement.addBackendMember(bodyElement);

      if (constructor.isPatch) {
        // Create origin body element for patched constructors.
        ConstructorBodyElementX patch = bodyElement;
        ConstructorBodyElementX origin =
            new ConstructorBodyElementX(constructor.origin);
        origin.applyPatch(patch);
        classElement.origin.addBackendMember(bodyElement.origin);
      }
    }
    assert(bodyElement.isGenerativeConstructorBody);
    return bodyElement;
  }

  HParameterValue addParameter(Entity parameter, TypeMask type) {
    assert(inliningStack.isEmpty);
    HParameterValue result = new HParameterValue(parameter, type);
    if (lastAddedParameter == null) {
      graph.entry.addBefore(graph.entry.first, result);
    } else {
      graph.entry.addAfter(lastAddedParameter, result);
    }
    lastAddedParameter = result;
    return result;
  }

  /**
   * This method sets up the local state of the builder for inlining [function].
   * The arguments of the function are inserted into the [localsHandler].
   *
   * When inlining a function, [:return:] statements are not emitted as
   * [HReturn] instructions. Instead, the value of a synthetic element is
   * updated in the [localsHandler]. This function creates such an element and
   * stores it in the [returnLocal] field.
   */
  void setupStateForInlining(FunctionElement function,
                             List<HInstruction> compiledArguments) {
    localsHandler = new LocalsHandler(this, function);
    localsHandler.closureData =
        compiler.closureToClassMapper.computeClosureToClassMapping(
            function, function.node, elements);
    returnLocal = new SyntheticLocal("result", function);
    localsHandler.updateLocal(returnLocal,
        graph.addConstantNull(compiler));

    inTryStatement = false; // TODO(lry): why? Document.

    int argumentIndex = 0;
    if (function.isInstanceMember) {
      localsHandler.updateLocal(localsHandler.closureData.thisLocal,
          compiledArguments[argumentIndex++]);
    }

    FunctionSignature signature = function.functionSignature;
    signature.orderedForEachParameter((ParameterElement parameter) {
      HInstruction argument = compiledArguments[argumentIndex++];
      localsHandler.updateLocal(parameter, argument);
    });

    ClassElement enclosing = function.enclosingClass;
    if ((function.isConstructor || function.isGenerativeConstructorBody)
        && backend.classNeedsRti(enclosing)) {
      enclosing.typeVariables.forEach((TypeVariableType typeVariable) {
        HInstruction argument = compiledArguments[argumentIndex++];
        localsHandler.updateLocal(
            localsHandler.getTypeVariableAsLocal(typeVariable), argument);
      });
    }
    assert(argumentIndex == compiledArguments.length);

    elements = function.resolvedAst.elements;
    assert(elements != null);
    returnType = signature.type.returnType;
    stack = <HInstruction>[];

    insertTraceCall(function);
  }

  void restoreState(AstInliningState state) {
    localsHandler = state.oldLocalsHandler;
    returnLocal = state.oldReturnLocal;
    inTryStatement = state.inTryStatement;
    elements = state.oldElements;
    returnType = state.oldReturnType;
    assert(stack.isEmpty);
    stack = state.oldStack;
  }

  /**
   * Run this builder on the body of the [function] to be inlined.
   */
  void visitInlinedFunction(FunctionElement function) {
    potentiallyCheckInlinedParameterTypes(function);
    if (function.isGenerativeConstructor) {
      buildFactory(function);
    } else {
      ast.FunctionExpression functionNode = function.node;
      functionNode.body.accept(this);
    }
  }


  addInlinedInstantiation(DartType type) {
    if (type != null) {
      currentInlinedInstantiations.add(type);
    }
  }

  removeInlinedInstantiation(DartType type) {
    if (type != null) {
      currentInlinedInstantiations.removeLast();
    }
  }

  bool providedArgumentsKnownToBeComplete(ast.Node currentNode) {
    /* When inlining the iterator methods generated for a [:for-in:] loop, the
     * [currentNode] is the [ForIn] tree. The compiler-generated iterator
     * invocations are known to have fully specified argument lists, no default
     * arguments are used. See invocations of [pushInvokeDynamic] in
     * [visitForIn].
     */
    return currentNode.asForIn() != null;
  }

  /**
   * In checked mode, generate type tests for the parameters of the inlined
   * function.
   */
  void potentiallyCheckInlinedParameterTypes(FunctionElement function) {
    if (!_checkOrTrustTypes) return;

    FunctionSignature signature = function.functionSignature;
    signature.orderedForEachParameter((ParameterElement parameter) {
      HInstruction argument = localsHandler.readLocal(parameter);
      potentiallyCheckOrTrustType(argument, parameter.type);
    });
  }

  /**
   * Documentation wanted -- johnniwinther
   *
   * Invariant: [constructors] must contain only implementation elements.
   */
  void inlineSuperOrRedirect(FunctionElement callee,
                             List<HInstruction> compiledArguments,
                             List<FunctionElement> constructors,
                             Map<Element, HInstruction> fieldValues,
                             FunctionElement caller) {
    callee = callee.implementation;
    compiler.withCurrentElement(callee, () {
      constructors.add(callee);
      ClassElement enclosingClass = callee.enclosingClass;
      if (backend.classNeedsRti(enclosingClass)) {
        // If [enclosingClass] needs RTI, we have to give a value to its
        // type parameters.
        ClassElement currentClass = caller.enclosingClass;
        // For a super constructor call, the type is the supertype of
        // [currentClass]. For a redirecting constructor, the type is
        // the current type. [InterfaceType.asInstanceOf] takes care
        // of both.
        InterfaceType type = currentClass.thisType.asInstanceOf(enclosingClass);
        type = localsHandler.substInContext(type);
        List<DartType> arguments = type.typeArguments;
        List<DartType> typeVariables = enclosingClass.typeVariables;
        if (!type.isRaw) {
          assert(arguments.length == typeVariables.length);
          Iterator<DartType> variables = typeVariables.iterator;
          type.typeArguments.forEach((DartType argument) {
            variables.moveNext();
            TypeVariableType typeVariable = variables.current;
            localsHandler.updateLocal(
                localsHandler.getTypeVariableAsLocal(typeVariable),
                analyzeTypeArgument(argument));
          });
        } else {
          // If the supertype is a raw type, we need to set to null the
          // type variables.
          for (TypeVariableType variable in typeVariables) {
            localsHandler.updateLocal(
                localsHandler.getTypeVariableAsLocal(variable),
                graph.addConstantNull(compiler));
          }
        }
      }

      // For redirecting constructors, the fields have already been
      // initialized by the caller.
      if (callee.enclosingClass != caller.enclosingClass) {
        inlinedFrom(callee, () {
          buildFieldInitializers(callee.enclosingElement.implementation,
                               fieldValues);
        });
      }

      int index = 0;
      FunctionSignature params = callee.functionSignature;
      params.orderedForEachParameter((ParameterElement parameter) {
        HInstruction argument = compiledArguments[index++];
        // Because we are inlining the initializer, we must update
        // what was given as parameter. This will be used in case
        // there is a parameter check expression in the initializer.
        parameters[parameter] = argument;
        localsHandler.updateLocal(parameter, argument);
        // Don't forget to update the field, if the parameter is of the
        // form [:this.x:].
        if (parameter.isInitializingFormal) {
          InitializingFormalElement fieldParameterElement = parameter;
          fieldValues[fieldParameterElement.fieldElement] = argument;
        }
      });

      // Build the initializers in the context of the new constructor.
      TreeElements oldElements = elements;
      ResolvedAst resolvedAst = callee.resolvedAst;
      elements = resolvedAst.elements;
      ClosureClassMap oldClosureData = localsHandler.closureData;
      ast.Node node = resolvedAst.node;
      ClosureClassMap newClosureData =
          compiler.closureToClassMapper.computeClosureToClassMapping(
              callee, node, elements);
      localsHandler.closureData = newClosureData;
      localsHandler.enterScope(node, callee);
      buildInitializers(callee, constructors, fieldValues);
      localsHandler.closureData = oldClosureData;
      elements = oldElements;
    });
  }

  /**
   * Run through the initializers and inline all field initializers. Recursively
   * inlines super initializers.
   *
   * The constructors of the inlined initializers is added to [constructors]
   * with sub constructors having a lower index than super constructors.
   *
   * Invariant: The [constructor] and elements in [constructors] must all be
   * implementation elements.
   */
  void buildInitializers(ConstructorElement constructor,
                         List<FunctionElement> constructors,
                         Map<Element, HInstruction> fieldValues) {
    assert(invariant(constructor, constructor.isImplementation));
    if (constructor.isSynthesized) {
      List<HInstruction> arguments = <HInstruction>[];
      HInstruction compileArgument(ParameterElement parameter) {
        return localsHandler.readLocal(parameter);
      }

      Element target = constructor.definingConstructor.implementation;
      bool match = CallStructure.addForwardingElementArgumentsToList(
          constructor,
          arguments,
          target,
          compileArgument,
          handleConstantForOptionalParameter);
      if (!match) {
        if (compiler.elementHasCompileTimeError(constructor)) {
          return;
        }
        // If this fails, the selector we constructed for the call to a
        // forwarding constructor in a mixin application did not match the
        // constructor (which, for example, may happen when the libraries are
        // not compatible for private names, see issue 20394).
        compiler.internalError(constructor,
                               'forwarding constructor call does not match');
      }
      inlineSuperOrRedirect(
          target,
          arguments,
          constructors,
          fieldValues,
          constructor);
      return;
    }
    ast.FunctionExpression functionNode = constructor.node;

    bool foundSuperOrRedirect = false;
    if (functionNode.initializers != null) {
      Link<ast.Node> initializers = functionNode.initializers.nodes;
      for (Link<ast.Node> link = initializers; !link.isEmpty; link = link.tail) {
        assert(link.head is ast.Send);
        if (link.head is !ast.SendSet) {
          // A super initializer or constructor redirection.
          foundSuperOrRedirect = true;
          ast.Send call = link.head;
          assert(ast.Initializers.isSuperConstructorCall(call) ||
                 ast.Initializers.isConstructorRedirect(call));
          FunctionElement target = elements[call].implementation;
          CallStructure callStructure =
              elements.getSelector(call).callStructure;
          Link<ast.Node> arguments = call.arguments;
          List<HInstruction> compiledArguments;
          inlinedFrom(constructor, () {
            compiledArguments =
                makeStaticArgumentList(callStructure, arguments, target);
          });
          inlineSuperOrRedirect(target,
                                compiledArguments,
                                constructors,
                                fieldValues,
                                constructor);
        } else {
          // A field initializer.
          ast.SendSet init = link.head;
          Link<ast.Node> arguments = init.arguments;
          assert(!arguments.isEmpty && arguments.tail.isEmpty);
          inlinedFrom(constructor, () {
            visit(arguments.head);
          });
          fieldValues[elements[init]] = pop();
        }
      }
    }

    if (!foundSuperOrRedirect) {
      // No super initializer found. Try to find the default constructor if
      // the class is not Object.
      ClassElement enclosingClass = constructor.enclosingClass;
      ClassElement superClass = enclosingClass.superclass;
      if (!enclosingClass.isObject) {
        assert(superClass != null);
        assert(superClass.resolutionState == STATE_DONE);
        // TODO(johnniwinther): Should we find injected constructors as well?
        FunctionElement target = superClass.lookupDefaultConstructor();
        if (target == null) {
          compiler.internalError(superClass,
              "No default constructor available.");
        }
        List<HInstruction> arguments =
            CallStructure.NO_ARGS.makeArgumentsList(
                const Link<ast.Node>(),
                target.implementation,
                null,
                handleConstantForOptionalParameter);
        inlineSuperOrRedirect(target,
                              arguments,
                              constructors,
                              fieldValues,
                              constructor);
      }
    }
  }

  /**
   * Run through the fields of [cls] and add their potential
   * initializers.
   *
   * Invariant: [classElement] must be an implementation element.
   */
  void buildFieldInitializers(ClassElement classElement,
                              Map<Element, HInstruction> fieldValues) {
    assert(invariant(classElement, classElement.isImplementation));
    classElement.forEachInstanceField(
        (ClassElement enclosingClass, VariableElement member) {
          if (compiler.elementHasCompileTimeError(member)) return;
          compiler.withCurrentElement(member, () {
            TreeElements definitions = member.treeElements;
            ast.Node node = member.node;
            ast.Expression initializer = member.initializer;
            if (initializer == null) {
              // Unassigned fields of native classes are not initialized to
              // prevent overwriting pre-initialized native properties.
              if (!Elements.isNativeOrExtendsNative(classElement)) {
                fieldValues[member] = graph.addConstantNull(compiler);
              }
            } else {
              ast.Node right = initializer;
              TreeElements savedElements = elements;
              elements = definitions;
              // In case the field initializer uses closures, run the
              // closure to class mapper.
              compiler.closureToClassMapper.computeClosureToClassMapping(
                  member, node, elements);
              inlinedFrom(member, () => right.accept(this));
              elements = savedElements;
              fieldValues[member] = pop();
            }
          });
        });
  }

  /**
   * Build the factory function corresponding to the constructor
   * [functionElement]:
   *  - Initialize fields with the values of the field initializers of the
   *    current constructor and super constructors or constructors redirected
   *    to, starting from the current constructor.
   *  - Call the constructor bodies, starting from the constructor(s) in the
   *    super class(es).
   */
  HGraph buildFactory(FunctionElement functionElement) {
    functionElement = functionElement.implementation;
    ClassElement classElement =
        functionElement.enclosingClass.implementation;
    bool isNativeUpgradeFactory =
        Elements.isNativeOrExtendsNative(classElement);
    ast.FunctionExpression function = functionElement.node;
    // Note that constructors (like any other static function) do not need
    // to deal with optional arguments. It is the callers job to provide all
    // arguments as if they were positional.

    if (inliningStack.isEmpty) {
      // The initializer list could contain closures.
      openFunction(functionElement, function);
    }

    Map<Element, HInstruction> fieldValues = new Map<Element, HInstruction>();

    // Compile the possible initialization code for local fields and
    // super fields.
    buildFieldInitializers(classElement, fieldValues);

    // Compile field-parameters such as [:this.x:].
    FunctionSignature params = functionElement.functionSignature;
    params.orderedForEachParameter((ParameterElement parameter) {
      if (parameter.isInitializingFormal) {
        // If the [element] is a field-parameter then
        // initialize the field element with its value.
        InitializingFormalElement fieldParameter = parameter;
        HInstruction parameterValue =
            localsHandler.readLocal(fieldParameter);
        fieldValues[fieldParameter.fieldElement] = parameterValue;
      }
    });

    // Analyze the constructor and all referenced constructors and collect
    // initializers and constructor bodies.
    List<FunctionElement> constructors = <FunctionElement>[functionElement];
    buildInitializers(functionElement, constructors, fieldValues);

    // Call the JavaScript constructor with the fields as argument.
    List<HInstruction> constructorArguments = <HInstruction>[];
    List<Element> fields = <Element>[];

    classElement.forEachInstanceField(
        (ClassElement enclosingClass, VariableElement member) {
          HInstruction value = fieldValues[member];
          if (value == null) {
            // Uninitialized native fields are pre-initialized by the native
            // implementation.
            assert(invariant(
                member, isNativeUpgradeFactory || compiler.compilationFailed));
          } else {
            fields.add(member);
            DartType type = localsHandler.substInContext(member.type);
            constructorArguments.add(potentiallyCheckOrTrustType(value, type));
          }
        },
        includeSuperAndInjectedMembers: true);

    InterfaceType type = classElement.thisType;
    TypeMask ssaType =
        new TypeMask.nonNullExact(classElement.declaration, compiler.world);
    List<DartType> instantiatedTypes;
    addInlinedInstantiation(type);
    if (!currentInlinedInstantiations.isEmpty) {
      instantiatedTypes = new List<DartType>.from(currentInlinedInstantiations);
    }

    HInstruction newObject;
    if (!isNativeUpgradeFactory) {
      newObject = new HForeignNew(classElement,
          ssaType,
          constructorArguments,
          instantiatedTypes);
      add(newObject);
    } else {
      // Bulk assign to the initialized fields.
      newObject = graph.explicitReceiverParameter;
      // Null guard ensures an error if we are being called from an explicit
      // 'new' of the constructor instead of via an upgrade. It is optimized out
      // if there are field initializers.
      add(new HFieldGet(
          null, newObject, backend.dynamicType, isAssignable: false));
      for (int i = 0; i < fields.length; i++) {
        add(new HFieldSet(fields[i], newObject, constructorArguments[i]));
      }
    }
    removeInlinedInstantiation(type);
    // Create the runtime type information, if needed.
    if (backend.classNeedsRti(classElement)) {
      // Read the values of the type arguments and create a list to set on the
      // newly create object.  We can identify the case where the new list
      // would be of the form:
      //  [getTypeArgumentByIndex(this, 0), .., getTypeArgumentByIndex(this, k)]
      // and k is the number of type arguments of this.  If this is the case,
      // we can simply copy the list from this.

      // These locals are modified by [isIndexedTypeArgumentGet].
      HThis source;  // The source of the type arguments.
      bool allIndexed = true;
      int expectedIndex = 0;
      ClassElement contextClass;  // The class of `this`.
      int remainingTypeVariables;  // The number of 'remaining type variables'
                                   // of `this`.

      /// Helper to identify instructions that read a type variable without
      /// substitution (that is, directly use the index). These instructions
      /// are of the form:
      ///   HInvokeStatic(getTypeArgumentByIndex, this, index)
      ///
      /// Return `true` if [instruction] is of that form and the index is the
      /// next index in the sequence (held in [expectedIndex]).
      bool isIndexedTypeArgumentGet(HInstruction instruction) {
        if (instruction is! HInvokeStatic) return false;
        HInvokeStatic invoke = instruction;
        if (invoke.element != backend.getGetTypeArgumentByIndex()) {
          return false;
        }
        HConstant index = invoke.inputs[1];
        HInstruction newSource = invoke.inputs[0];
        if (newSource is! HThis) {
          return false;
        }
        if (source == null) {
          // This is the first match. Extract the context class for the type
          // variables and get the list of type variables to keep track of how
          // many arguments we need to process.
          source = newSource;
          contextClass = source.sourceElement.enclosingClass;
          remainingTypeVariables = contextClass.typeVariables.length;
        } else {
          assert(source == newSource);
        }
        // If there are no more type variables, then there are more type
        // arguments for the new object than the source has, and it can't be
        // a copy.  Otherwise remove one argument.
        if (remainingTypeVariables == 0) return false;
        remainingTypeVariables--;
        // Check that the index is the one we expect.
        IntConstantValue constant = index.constant;
        return constant.primitiveValue == expectedIndex++;
      }

      List<HInstruction> typeArguments = <HInstruction>[];
      classElement.typeVariables.forEach((TypeVariableType typeVariable) {
        HInstruction argument = localsHandler.readLocal(
            localsHandler.getTypeVariableAsLocal(typeVariable));
        if (allIndexed && !isIndexedTypeArgumentGet(argument)) {
          allIndexed = false;
        }
        typeArguments.add(argument);
      });

      if (source != null && allIndexed && remainingTypeVariables == 0) {
        copyRuntimeTypeInfo(source, newObject);
      } else {
        newObject =
            callSetRuntimeTypeInfo(classElement, typeArguments, newObject);
      }
    }

    // Generate calls to the constructor bodies.
    HInstruction interceptor = null;
    for (int index = constructors.length - 1; index >= 0; index--) {
      FunctionElement constructor = constructors[index];
      assert(invariant(functionElement, constructor.isImplementation));
      ConstructorBodyElement body = getConstructorBody(constructor);
      if (body == null) continue;

      List bodyCallInputs = <HInstruction>[];
      if (isNativeUpgradeFactory) {
        if (interceptor == null) {
          ConstantValue constant =
              new InterceptorConstantValue(classElement.thisType);
          interceptor = graph.addConstant(constant, compiler);
        }
        bodyCallInputs.add(interceptor);
      }
      bodyCallInputs.add(newObject);
      ResolvedAst resolvedAst = constructor.resolvedAst;
      TreeElements elements = resolvedAst.elements;
      ast.Node node = resolvedAst.node;
      ClosureClassMap parameterClosureData =
          compiler.closureToClassMapper.getMappingForNestedFunction(node);

      FunctionSignature functionSignature = body.functionSignature;
      // Provide the parameters to the generative constructor body.
      functionSignature.orderedForEachParameter((ParameterElement parameter) {
        // If [parameter] is boxed, it will be a field in the box passed as the
        // last parameter. So no need to directly pass it.
        if (!localsHandler.isBoxed(parameter)) {
          bodyCallInputs.add(localsHandler.readLocal(parameter));
        }
      });

      // If there are locals that escape (ie mutated in closures), we
      // pass the box to the constructor.
      // The box must be passed before any type variable.
      ClosureScope scopeData = parameterClosureData.capturingScopes[node];
      if (scopeData != null) {
        bodyCallInputs.add(localsHandler.readLocal(scopeData.boxElement));
      }

      // Type variables arguments must come after the box (if there is one).
      ClassElement currentClass = constructor.enclosingClass;
      if (backend.classNeedsRti(currentClass)) {
        // If [currentClass] needs RTI, we add the type variables as
        // parameters of the generative constructor body.
        currentClass.typeVariables.forEach((TypeVariableType argument) {
          // TODO(johnniwinther): Substitute [argument] with
          // `localsHandler.substInContext(argument)`.
          bodyCallInputs.add(localsHandler.readLocal(
              localsHandler.getTypeVariableAsLocal(argument)));
        });
      }

      if (!isNativeUpgradeFactory && // TODO(13836): Fix inlining.
          tryInlineMethod(body, null, bodyCallInputs, function)) {
        pop();
      } else {
        HInvokeConstructorBody invoke = new HInvokeConstructorBody(
            body.declaration, bodyCallInputs, backend.nonNullType);
        invoke.sideEffects =
            compiler.world.getSideEffectsOfElement(constructor);
        add(invoke);
      }
    }
    if (inliningStack.isEmpty) {
      closeAndGotoExit(new HReturn(newObject));
      return closeFunction();
    } else {
      localsHandler.updateLocal(returnLocal, newObject);
      return null;
    }
  }

  /**
   * Documentation wanted -- johnniwinther
   *
   * Invariant: [functionElement] must be the implementation element.
   */
  void openFunction(Element element, ast.Node node) {
    assert(invariant(element, element.isImplementation));
    HBasicBlock block = graph.addNewBlock();
    open(graph.entry);

    localsHandler.startFunction(element, node);
    close(new HGoto()).addSuccessor(block);

    open(block);

    // Add the type parameters of the class as parameters of this method.  This
    // must be done before adding the normal parameters, because their types
    // may contain references to type variables.
    var enclosing = element.enclosingElement;
    if ((element.isConstructor || element.isGenerativeConstructorBody)
        && backend.classNeedsRti(enclosing)) {
      enclosing.typeVariables.forEach((TypeVariableType typeVariable) {
        HParameterValue param = addParameter(
            typeVariable.element, backend.nonNullType);
        localsHandler.directLocals[
            localsHandler.getTypeVariableAsLocal(typeVariable)] = param;
      });
    }

    if (element is FunctionElement) {
      FunctionElement functionElement = element;
      FunctionSignature signature = functionElement.functionSignature;

      // Put the type checks in the first successor of the entry,
      // because that is where the type guards will also be inserted.
      // This way we ensure that a type guard will dominate the type
      // check.
      ClosureScope scopeData =
          localsHandler.closureData.capturingScopes[node];
      signature.orderedForEachParameter((ParameterElement parameterElement) {
        if (element.isGenerativeConstructorBody) {
          if (scopeData != null &&
              scopeData.isCapturedVariable(parameterElement)) {
            // The parameter will be a field in the box passed as the
            // last parameter. So no need to have it.
            return;
          }
        }
        HInstruction newParameter =
            localsHandler.directLocals[parameterElement];
        if (!element.isConstructor ||
            !(element as ConstructorElement).isRedirectingFactory) {
          // Redirection factories must not check their argument types.
          // Example:
          //
          //     class A {
          //       A(String foo) = A.b;
          //       A(int foo) { print(foo); }
          //     }
          //     main() {
          //       new A(499);    // valid even in checked mode.
          //       new A("foo");  // invalid in checked mode.
          //
          // Only the final target is allowed to check for the argument types.
          newParameter =
              potentiallyCheckOrTrustType(newParameter, parameterElement.type);
        }
        localsHandler.directLocals[parameterElement] = newParameter;
      });

      returnType = signature.type.returnType;
    } else {
      // Otherwise it is a lazy initializer which does not have parameters.
      assert(element is VariableElement);
    }

    insertTraceCall(element);
  }

  insertTraceCall(Element element) {
    if (JavaScriptBackend.TRACE_CALLS) {
      if (element == backend.traceHelper) return;
      n(e) => e == null ? '' : e.name;
      String name = "${n(element.library)}:${n(element.enclosingClass)}."
        "${n(element)}";
      HConstant nameConstant = addConstantString(name);
      add(new HInvokeStatic(backend.traceHelper,
                            <HInstruction>[nameConstant],
                            backend.dynamicType));
    }
  }

  /// Check that [type] is valid in the context of `localsHandler.contextClass`.
  /// This should only be called in assertions.
  bool assertTypeInContext(DartType type, [Spannable spannable]) {
    return invariant(spannable == null ? CURRENT_ELEMENT_SPANNABLE : spannable,
        () {
          ClassElement contextClass = Types.getClassContext(type);
          return contextClass == null ||
                 contextClass == localsHandler.contextClass;
        },
        message: "Type '$type' is not valid context of "
                 "${localsHandler.contextClass}.");
  }

  /// Build a [HTypeConversion] for convertion [original] to type [type].
  ///
  /// Invariant: [type] must be valid in the context.
  /// See [LocalsHandler.substInContext].
  HInstruction buildTypeConversion(HInstruction original,
                                   DartType type,
                                   int kind) {
    if (type == null) return original;
    type = type.unalias(compiler);
    assert(assertTypeInContext(type, original));
    if (type.isInterfaceType && !type.treatAsRaw) {
      TypeMask subtype = new TypeMask.subtype(type.element, compiler.world);
      HInstruction representations = buildTypeArgumentRepresentations(type);
      add(representations);
      return new HTypeConversion.withTypeRepresentation(type, kind, subtype,
          original, representations);
    } else if (type.isTypeVariable) {
      TypeMask subtype = original.instructionType;
      HInstruction typeVariable = addTypeVariableReference(type);
      return new HTypeConversion.withTypeRepresentation(type, kind, subtype,
          original, typeVariable);
    } else if (type.isFunctionType) {
      String name = kind == HTypeConversion.CAST_TYPE_CHECK
          ? '_asCheck' : '_assertCheck';

      List arguments = [buildFunctionType(type), original];
      pushInvokeDynamic(
          null,
          new Selector.call(name, backend.jsHelperLibrary, 1),
          arguments);

      return new HTypeConversion(type, kind, original.instructionType, pop());
    } else {
      return original.convertType(compiler, type, kind);
    }
  }

  HInstruction _trustType(HInstruction original, DartType type) {
    assert(compiler.trustTypeAnnotations);
    assert(type != null);
    type = localsHandler.substInContext(type);
    type = type.unalias(compiler);
    if (type.isDynamic) return original;
    if (!type.isInterfaceType) return original;
    // The type element is either a class or the void element.
    Element element = type.element;
    if (element == compiler.objectClass) return original;
    TypeMask mask = new TypeMask.subtype(element, compiler.world);
    return new HTypeKnown.pinned(mask, original);
  }

  HInstruction _checkType(HInstruction original, DartType type, int kind) {
    assert(compiler.enableTypeAssertions);
    assert(type != null);
    type = localsHandler.substInContext(type);
    HInstruction other = buildTypeConversion(original, type, kind);
    registry.registerIsCheck(type);
    return other;
  }

  HInstruction potentiallyCheckOrTrustType(HInstruction original, DartType type,
      { int kind: HTypeConversion.CHECKED_MODE_CHECK }) {
    if (type == null) return original;
    HInstruction checkedOrTrusted = original;
    if (compiler.trustTypeAnnotations) {
      checkedOrTrusted = _trustType(original, type);
    } else if (compiler.enableTypeAssertions) {
      checkedOrTrusted = _checkType(original, type, kind);
    }
    if (checkedOrTrusted == original) return original;
    add(checkedOrTrusted);
    return checkedOrTrusted;
  }

  void assertIsSubtype(ast.Node node, DartType subtype, DartType supertype,
                       String message) {
    HInstruction subtypeInstruction =
        analyzeTypeArgument(localsHandler.substInContext(subtype));
    HInstruction supertypeInstruction =
        analyzeTypeArgument(localsHandler.substInContext(supertype));
    HInstruction messageInstruction =
        graph.addConstantString(new ast.DartString.literal(message), compiler);
    Element element = backend.getAssertIsSubtype();
    var inputs = <HInstruction>[subtypeInstruction, supertypeInstruction,
                                messageInstruction];
    HInstruction assertIsSubtype = new HInvokeStatic(
        element, inputs, subtypeInstruction.instructionType);
    registry.registerTypeVariableBoundsSubtypeCheck(subtype, supertype);
    add(assertIsSubtype);
  }

  HGraph closeFunction() {
    // TODO(kasperl): Make this goto an implicit return.
    if (!isAborted()) closeAndGotoExit(new HGoto());
    graph.finalize();
    return graph;
  }

  void push(HInstruction instruction) {
    add(instruction);
    stack.add(instruction);
  }

  void pushWithPosition(HInstruction instruction, ast.Node node) {
    push(attachPosition(instruction, node));
  }

  HInstruction pop() {
    return stack.removeLast();
  }

  void dup() {
    stack.add(stack.last);
  }

  HInstruction popBoolified() {
    HInstruction value = pop();
    if (_checkOrTrustTypes) {
      return potentiallyCheckOrTrustType(
          value,
          compiler.boolClass.rawType,
          kind: HTypeConversion.BOOLEAN_CONVERSION_CHECK);
    }
    HInstruction result = new HBoolify(value, backend.boolType);
    add(result);
    return result;
  }

  HInstruction attachPosition(HInstruction target, ast.Node node) {
    if (node != null) {
      target.sourceInformation = sourceInformationBuilder.buildGeneric(node);
    }
    return target;
  }

  void visit(ast.Node node) {
    if (node != null) node.accept(this);
  }

  /// Visit [node] and pop the resulting [HInstruction].
  HInstruction visitAndPop(ast.Node node) {
    node.accept(this);
    return pop();
  }

  visitBlock(ast.Block node) {
    assert(!isAborted());
    if (!isReachable) return;  // This can only happen when inlining.
    for (Link<ast.Node> link = node.statements.nodes;
         !link.isEmpty;
         link = link.tail) {
      visit(link.head);
      if (!isReachable) {
        // The block has been aborted by a return or a throw.
        if (!stack.isEmpty) {
          compiler.internalError(node, 'Non-empty instruction stack.');
        }
        return;
      }
    }
    assert(!current.isClosed());
    if (!stack.isEmpty) {
      compiler.internalError(node, 'Non-empty instruction stack.');
    }
  }

  visitClassNode(ast.ClassNode node) {
    compiler.internalError(node,
        'SsaBuilder.visitClassNode should not be called.');
  }

  visitThrowExpression(ast.Expression expression) {
    bool old = inExpressionOfThrow;
    try {
      inExpressionOfThrow = true;
      visit(expression);
    } finally {
      inExpressionOfThrow = old;
    }
  }

  visitExpressionStatement(ast.ExpressionStatement node) {
    if (!isReachable) return;
    ast.Throw throwExpression = node.expression.asThrow();
    if (throwExpression != null && inliningStack.isEmpty) {
      visitThrowExpression(throwExpression.expression);
      handleInTryStatement();
      closeAndGotoExit(new HThrow(pop()));
    } else {
      visit(node.expression);
      pop();
    }
  }

  /**
   * Creates a new loop-header block. The previous [current] block
   * is closed with an [HGoto] and replaced by the newly created block.
   * Also notifies the locals handler that we're entering a loop.
   */
  JumpHandler beginLoopHeader(ast.Node node) {
    assert(!isAborted());
    HBasicBlock previousBlock = close(new HGoto());

    JumpHandler jumpHandler = createJumpHandler(node, isLoopJump: true);
    HBasicBlock loopEntry = graph.addNewLoopHeaderBlock(
        jumpHandler.target,
        jumpHandler.labels());
    previousBlock.addSuccessor(loopEntry);
    open(loopEntry);

    localsHandler.beginLoopHeader(loopEntry);
    return jumpHandler;
  }

  /**
   * Ends the loop:
   * - creates a new block and adds it as successor to the [branchExitBlock] and
   *   any blocks that end in break.
   * - opens the new block (setting as [current]).
   * - notifies the locals handler that we're exiting a loop.
   * [savedLocals] are the locals from the end of the loop condition.
   * [branchExitBlock] is the exit (branching) block of the condition. Generally
   * this is not the top of the loop, since this would lead to critical edges.
   * It is null for degenerate do-while loops that have
   * no back edge because they abort (throw/return/break in the body and have
   * no continues).
   */
  void endLoop(HBasicBlock loopEntry,
               HBasicBlock branchExitBlock,
               JumpHandler jumpHandler,
               LocalsHandler savedLocals) {
    HBasicBlock loopExitBlock = addNewBlock();

    List<LocalsHandler> breakHandlers = <LocalsHandler>[];
    // Collect data for the successors and the phis at each break.
    jumpHandler.forEachBreak((HBreak breakInstruction, LocalsHandler locals) {
      breakInstruction.block.addSuccessor(loopExitBlock);
      breakHandlers.add(locals);
    });

    // The exit block is a successor of the loop condition if it is reached.
    // We don't add the successor in the case of a while/for loop that aborts
    // because the caller of endLoop will be wiring up a special empty else
    // block instead.
    if (branchExitBlock != null) {
      branchExitBlock.addSuccessor(loopExitBlock);
    }
    // Update the phis at the loop entry with the current values of locals.
    localsHandler.endLoop(loopEntry);

    // Start generating code for the exit block.
    open(loopExitBlock);

    // Create a new localsHandler for the loopExitBlock with the correct phis.
    if (!breakHandlers.isEmpty) {
      if (branchExitBlock != null) {
        // Add the values of the locals at the end of the condition block to
        // the phis.  These are the values that flow to the exit if the
        // condition fails.
        breakHandlers.add(savedLocals);
      }
      localsHandler = savedLocals.mergeMultiple(breakHandlers, loopExitBlock);
    } else {
      localsHandler = savedLocals;
    }
  }

  HSubGraphBlockInformation wrapStatementGraph(SubGraph statements) {
    if (statements == null) return null;
    return new HSubGraphBlockInformation(statements);
  }

  HSubExpressionBlockInformation wrapExpressionGraph(SubExpression expression) {
    if (expression == null) return null;
    return new HSubExpressionBlockInformation(expression);
  }

  // For while loops, initializer and update are null.
  // The condition function must return a boolean result.
  // None of the functions must leave anything on the stack.
  void handleLoop(ast.Node loop,
                  void initialize(),
                  HInstruction condition(),
                  void update(),
                  void body()) {
    // Generate:
    //  <initializer>
    //  loop-entry:
    //    if (!<condition>) goto loop-exit;
    //    <body>
    //    <updates>
    //    goto loop-entry;
    //  loop-exit:

    localsHandler.startLoop(loop);

    // The initializer.
    SubExpression initializerGraph = null;
    HBasicBlock startBlock;
    if (initialize != null) {
      HBasicBlock initializerBlock = openNewBlock();
      startBlock = initializerBlock;
      initialize();
      assert(!isAborted());
      initializerGraph =
          new SubExpression(initializerBlock, current);
    }

    loopNesting++;
    JumpHandler jumpHandler = beginLoopHeader(loop);
    HLoopInformation loopInfo = current.loopInformation;
    HBasicBlock conditionBlock = current;
    if (startBlock == null) startBlock = conditionBlock;

    HInstruction conditionInstruction = condition();
    HBasicBlock conditionEndBlock =
        close(new HLoopBranch(conditionInstruction));
    SubExpression conditionExpression =
        new SubExpression(conditionBlock, conditionEndBlock);

    // Save the values of the local variables at the end of the condition
    // block.  These are the values that will flow to the loop exit if the
    // condition fails.
    LocalsHandler savedLocals = new LocalsHandler.from(localsHandler);

    // The body.
    HBasicBlock beginBodyBlock = addNewBlock();
    conditionEndBlock.addSuccessor(beginBodyBlock);
    open(beginBodyBlock);

    localsHandler.enterLoopBody(loop);
    body();

    SubGraph bodyGraph = new SubGraph(beginBodyBlock, lastOpenedBlock);
    HBasicBlock bodyBlock = current;
    if (current != null) close(new HGoto());

    SubExpression updateGraph;

    bool loopIsDegenerate = !jumpHandler.hasAnyContinue() && bodyBlock == null;
    if (!loopIsDegenerate) {
      // Update.
      // We create an update block, even when we are in a while loop. There the
      // update block is the jump-target for continue statements. We could avoid
      // the creation if there is no continue, but for now we always create it.
      HBasicBlock updateBlock = addNewBlock();

      List<LocalsHandler> continueHandlers = <LocalsHandler>[];
      jumpHandler.forEachContinue((HContinue instruction,
                                   LocalsHandler locals) {
        instruction.block.addSuccessor(updateBlock);
        continueHandlers.add(locals);
      });


      if (bodyBlock != null) {
        continueHandlers.add(localsHandler);
        bodyBlock.addSuccessor(updateBlock);
      }

      open(updateBlock);
      localsHandler =
          continueHandlers[0].mergeMultiple(continueHandlers, updateBlock);

      HLabeledBlockInformation labelInfo;
      List<LabelDefinition> labels = jumpHandler.labels();
      JumpTarget target = elements.getTargetDefinition(loop);
      if (!labels.isEmpty) {
        beginBodyBlock.setBlockFlow(
            new HLabeledBlockInformation(
                new HSubGraphBlockInformation(bodyGraph),
                jumpHandler.labels(),
                isContinue: true),
            updateBlock);
      } else if (target != null && target.isContinueTarget) {
        beginBodyBlock.setBlockFlow(
            new HLabeledBlockInformation.implicit(
                new HSubGraphBlockInformation(bodyGraph),
                target,
                isContinue: true),
            updateBlock);
      }

      localsHandler.enterLoopUpdates(loop);

      update();

      HBasicBlock updateEndBlock = close(new HGoto());
      // The back-edge completing the cycle.
      updateEndBlock.addSuccessor(conditionBlock);
      updateGraph = new SubExpression(updateBlock, updateEndBlock);

      // Avoid a critical edge from the condition to the loop-exit body.
      HBasicBlock conditionExitBlock = addNewBlock();
      open(conditionExitBlock);
      close(new HGoto());
      conditionEndBlock.addSuccessor(conditionExitBlock);

      endLoop(conditionBlock, conditionExitBlock, jumpHandler, savedLocals);

      conditionBlock.postProcessLoopHeader();
      HLoopBlockInformation info =
          new HLoopBlockInformation(
              HLoopBlockInformation.loopType(loop),
              wrapExpressionGraph(initializerGraph),
              wrapExpressionGraph(conditionExpression),
              wrapStatementGraph(bodyGraph),
              wrapExpressionGraph(updateGraph),
              conditionBlock.loopInformation.target,
              conditionBlock.loopInformation.labels,
              sourceInformationBuilder.buildLoop(loop));

      startBlock.setBlockFlow(info, current);
      loopInfo.loopBlockInformation = info;
    } else {
      // The body of the for/while loop always aborts, so there is no back edge.
      // We turn the code into:
      // if (condition) {
      //   body;
      // } else {
      //   // We always create an empty else block to avoid critical edges.
      // }
      //
      // If there is any break in the body, we attach a synthetic
      // label to the if.
      HBasicBlock elseBlock = addNewBlock();
      open(elseBlock);
      close(new HGoto());
      // Pass the elseBlock as the branchBlock, because that's the block we go
      // to just before leaving the 'loop'.
      endLoop(conditionBlock, elseBlock, jumpHandler, savedLocals);

      SubGraph elseGraph = new SubGraph(elseBlock, elseBlock);
      // Remove the loop information attached to the header.
      conditionBlock.loopInformation = null;

      // Remove the [HLoopBranch] instruction and replace it with
      // [HIf].
      HInstruction condition = conditionEndBlock.last.inputs[0];
      conditionEndBlock.addAtExit(new HIf(condition));
      conditionEndBlock.addSuccessor(elseBlock);
      conditionEndBlock.remove(conditionEndBlock.last);
      HIfBlockInformation info =
          new HIfBlockInformation(
              wrapExpressionGraph(conditionExpression),
              wrapStatementGraph(bodyGraph),
              wrapStatementGraph(elseGraph));

      conditionEndBlock.setBlockFlow(info, current);
      HIf ifBlock = conditionEndBlock.last;
      ifBlock.blockInformation = conditionEndBlock.blockFlow;

      // If the body has any break, attach a synthesized label to the
      // if block.
      if (jumpHandler.hasAnyBreak()) {
        JumpTarget target = elements.getTargetDefinition(loop);
        LabelDefinition label = target.addLabel(null, 'loop');
        label.setBreakTarget();
        SubGraph labelGraph = new SubGraph(conditionBlock, current);
        HLabeledBlockInformation labelInfo = new HLabeledBlockInformation(
                new HSubGraphBlockInformation(labelGraph),
                <LabelDefinition>[label]);

        conditionBlock.setBlockFlow(labelInfo, current);

        jumpHandler.forEachBreak((HBreak breakInstruction, _) {
          HBasicBlock block = breakInstruction.block;
          block.addAtExit(new HBreak.toLabel(label));
          block.remove(breakInstruction);
        });
      }
    }
    jumpHandler.close();
    loopNesting--;
  }

  visitFor(ast.For node) {
    assert(isReachable);
    assert(node.body != null);
    void buildInitializer() {
      ast.Node initializer = node.initializer;
      if (initializer == null) return;
      visit(initializer);
      if (initializer.asExpression() != null) {
        pop();
      }
    }
    HInstruction buildCondition() {
      if (node.condition == null) {
        return graph.addConstantBool(true, compiler);
      }
      visit(node.condition);
      return popBoolified();
    }
    void buildUpdate() {
      for (ast.Expression expression in node.update) {
        visit(expression);
        assert(!isAborted());
        // The result of the update instruction isn't used, and can just
        // be dropped.
        HInstruction updateInstruction = pop();
      }
    }
    void buildBody() {
      visit(node.body);
    }
    handleLoop(node, buildInitializer, buildCondition, buildUpdate, buildBody);
  }

  visitWhile(ast.While node) {
    assert(isReachable);
    HInstruction buildCondition() {
      visit(node.condition);
      return popBoolified();
    }
    handleLoop(node,
               () {},
               buildCondition,
               () {},
               () { visit(node.body); });
  }

  visitDoWhile(ast.DoWhile node) {
    assert(isReachable);
    LocalsHandler savedLocals = new LocalsHandler.from(localsHandler);
    localsHandler.startLoop(node);
    loopNesting++;
    JumpHandler jumpHandler = beginLoopHeader(node);
    HLoopInformation loopInfo = current.loopInformation;
    HBasicBlock loopEntryBlock = current;
    HBasicBlock bodyEntryBlock = current;
    JumpTarget target = elements.getTargetDefinition(node);
    bool hasContinues = target != null && target.isContinueTarget;
    if (hasContinues) {
      // Add extra block to hang labels on.
      // It doesn't currently work if they are on the same block as the
      // HLoopInfo. The handling of HLabeledBlockInformation will visit a
      // SubGraph that starts at the same block again, so the HLoopInfo is
      // either handled twice, or it's handled after the labeled block info,
      // both of which generate the wrong code.
      // Using a separate block is just a simple workaround.
      bodyEntryBlock = openNewBlock();
    }
    localsHandler.enterLoopBody(node);
    visit(node.body);

    // If there are no continues we could avoid the creation of the condition
    // block. This could also lead to a block having multiple entries and exits.
    HBasicBlock bodyExitBlock;
    bool isAbortingBody = false;
    if (current != null) {
      bodyExitBlock = close(new HGoto());
    } else {
      isAbortingBody = true;
      bodyExitBlock = lastOpenedBlock;
    }

    SubExpression conditionExpression;
    bool loopIsDegenerate = isAbortingBody && !hasContinues;
    if (!loopIsDegenerate) {
      HBasicBlock conditionBlock = addNewBlock();

      List<LocalsHandler> continueHandlers = <LocalsHandler>[];
      jumpHandler.forEachContinue((HContinue instruction,
                                   LocalsHandler locals) {
        instruction.block.addSuccessor(conditionBlock);
        continueHandlers.add(locals);
      });

      if (!isAbortingBody) {
        bodyExitBlock.addSuccessor(conditionBlock);
      }

      if (!continueHandlers.isEmpty) {
        if (!isAbortingBody) continueHandlers.add(localsHandler);
        localsHandler =
            savedLocals.mergeMultiple(continueHandlers, conditionBlock);
        SubGraph bodyGraph = new SubGraph(bodyEntryBlock, bodyExitBlock);
        List<LabelDefinition> labels = jumpHandler.labels();
        HSubGraphBlockInformation bodyInfo =
            new HSubGraphBlockInformation(bodyGraph);
        HLabeledBlockInformation info;
        if (!labels.isEmpty) {
          info = new HLabeledBlockInformation(bodyInfo, labels,
                                              isContinue: true);
        } else {
          info = new HLabeledBlockInformation.implicit(bodyInfo, target,
                                                       isContinue: true);
        }
        bodyEntryBlock.setBlockFlow(info, conditionBlock);
      }
      open(conditionBlock);

      visit(node.condition);
      assert(!isAborted());
      HInstruction conditionInstruction = popBoolified();
      HBasicBlock conditionEndBlock = close(
          new HLoopBranch(conditionInstruction, HLoopBranch.DO_WHILE_LOOP));

      HBasicBlock avoidCriticalEdge = addNewBlock();
      conditionEndBlock.addSuccessor(avoidCriticalEdge);
      open(avoidCriticalEdge);
      close(new HGoto());
      avoidCriticalEdge.addSuccessor(loopEntryBlock); // The back-edge.

      conditionExpression =
          new SubExpression(conditionBlock, conditionEndBlock);

      // Avoid a critical edge from the condition to the loop-exit body.
      HBasicBlock conditionExitBlock = addNewBlock();
      open(conditionExitBlock);
      close(new HGoto());
      conditionEndBlock.addSuccessor(conditionExitBlock);

      endLoop(loopEntryBlock, conditionExitBlock, jumpHandler, localsHandler);

      loopEntryBlock.postProcessLoopHeader();
      SubGraph bodyGraph = new SubGraph(loopEntryBlock, bodyExitBlock);
      HLoopBlockInformation loopBlockInfo =
          new HLoopBlockInformation(
              HLoopBlockInformation.DO_WHILE_LOOP,
              null,
              wrapExpressionGraph(conditionExpression),
              wrapStatementGraph(bodyGraph),
              null,
              loopEntryBlock.loopInformation.target,
              loopEntryBlock.loopInformation.labels,
              sourceInformationBuilder.buildLoop(node));
      loopEntryBlock.setBlockFlow(loopBlockInfo, current);
      loopInfo.loopBlockInformation = loopBlockInfo;
    } else {
      // Since the loop has no back edge, we remove the loop information on the
      // header.
      loopEntryBlock.loopInformation = null;

      if (jumpHandler.hasAnyBreak()) {
        // Null branchBlock because the body of the do-while loop always aborts,
        // so we never get to the condition.
        endLoop(loopEntryBlock, null, jumpHandler, localsHandler);

        // Since the body of the loop has a break, we attach a synthesized label
        // to the body.
        SubGraph bodyGraph = new SubGraph(bodyEntryBlock, bodyExitBlock);
        JumpTarget target = elements.getTargetDefinition(node);
        LabelDefinition label = target.addLabel(null, 'loop');
        label.setBreakTarget();
        HLabeledBlockInformation info = new HLabeledBlockInformation(
            new HSubGraphBlockInformation(bodyGraph), <LabelDefinition>[label]);
        loopEntryBlock.setBlockFlow(info, current);
        jumpHandler.forEachBreak((HBreak breakInstruction, _) {
          HBasicBlock block = breakInstruction.block;
          block.addAtExit(new HBreak.toLabel(label));
          block.remove(breakInstruction);
        });
      }
    }
    jumpHandler.close();
    loopNesting--;
  }

  visitFunctionExpression(ast.FunctionExpression node) {
    ClosureClassMap nestedClosureData =
        compiler.closureToClassMapper.getMappingForNestedFunction(node);
    assert(nestedClosureData != null);
    assert(nestedClosureData.closureClassElement != null);
    ClosureClassElement closureClassElement =
        nestedClosureData.closureClassElement;
    FunctionElement callElement = nestedClosureData.callElement;
    // TODO(ahe): This should be registered in codegen, not here.
    // TODO(johnniwinther): Is [registerStaticUse] equivalent to
    // [addToWorkList]?
    registry.registerStaticUse(callElement);

    List<HInstruction> capturedVariables = <HInstruction>[];
    closureClassElement.closureFields.forEach((ClosureFieldElement field) {
      Local capturedLocal =
          nestedClosureData.getLocalVariableForClosureField(field);
      assert(capturedLocal != null);
      capturedVariables.add(localsHandler.readLocal(capturedLocal));
    });

    TypeMask type =
        new TypeMask.nonNullExact(compiler.functionClass, compiler.world);
    push(new HForeignNew(closureClassElement, type, capturedVariables));

    Element methodElement = nestedClosureData.closureElement;
    if (compiler.backend.methodNeedsRti(methodElement)) {
      registry.registerClosureWithFreeTypeVariables(methodElement);
    }
  }

  visitFunctionDeclaration(ast.FunctionDeclaration node) {
    assert(isReachable);
    visit(node.function);
    LocalFunctionElement localFunction =
        elements.getFunctionDefinition(node.function);
    localsHandler.updateLocal(localFunction, pop());
  }

  visitIdentifier(ast.Identifier node) {
    if (node.isThis()) {
      stack.add(localsHandler.readThis());
    } else {
      compiler.internalError(node,
          "SsaFromAstMixin.visitIdentifier on non-this.");
    }
  }

  visitIf(ast.If node) {
    assert(isReachable);
    handleIf(node,
             () => visit(node.condition),
             () => visit(node.thenPart),
             node.elsePart != null ? () => visit(node.elsePart) : null);
  }

  void handleIf(ast.Node diagnosticNode,
                void visitCondition(), void visitThen(), void visitElse()) {
    SsaBranchBuilder branchBuilder = new SsaBranchBuilder(this, diagnosticNode);
    branchBuilder.handleIf(visitCondition, visitThen, visitElse);
  }

  @override
  void visitLogicalAnd(ast.Send node, ast.Node left, ast.Node right, _) {
    SsaBranchBuilder branchBuilder = new SsaBranchBuilder(this, node);
    branchBuilder.handleLogicalAndOrWithLeftNode(
        left,
        () { visit(right); },
        isAnd: true);
  }

  @override
  void visitLogicalOr(ast.Send node, ast.Node left, ast.Node right, _) {
    SsaBranchBuilder branchBuilder = new SsaBranchBuilder(this, node);
    branchBuilder.handleLogicalAndOrWithLeftNode(
        left,
        () { visit(right); },
        isAnd: false);
  }

  @override
  void visitNot(ast.Send node, ast.Node expression, _) {
    assert(node.argumentsNode is ast.Prefix);
    visit(expression);
    HNot not = new HNot(popBoolified(), backend.boolType);
    pushWithPosition(not, node);
  }

  @override
  void visitUnary(ast.Send node,
                  UnaryOperator operator,
                  ast.Node expression,_) {
    assert(node.argumentsNode is ast.Prefix);
    HInstruction operand = visitAndPop(expression);

    // See if we can constant-fold right away. This avoids rewrites later on.
    if (operand is HConstant) {
      UnaryOperation operation = constantSystem.lookupUnary(operator);
      HConstant constant = operand;
      ConstantValue folded = operation.fold(constant.constant);
      if (folded != null) {
        stack.add(graph.addConstant(folded, compiler));
        return;
      }
    }

    pushInvokeDynamic(node, elements.getSelector(node), [operand]);
  }

  @override
  void visitBinary(ast.Send node,
                   ast.Node left,
                   BinaryOperator operator,
                   ast.Node right, _) {
    handleBinary(node, left, right);
  }

  @override
  void visitIndex(ast.Send node, ast.Node receiver, ast.Node index, _) {
    generateDynamicSend(node);
  }

  @override
  void visitEquals(ast.Send node, ast.Node left, ast.Node right, _) {
    handleBinary(node, left, right);
  }

  @override
  void visitNotEquals(ast.Send node, ast.Node left, ast.Node right, _) {
    handleBinary(node, left, right);
    pushWithPosition(new HNot(popBoolified(), backend.boolType), node.selector);
  }

  void handleBinary(ast.Send node, ast.Node left, ast.Node right) {
    visitBinarySend(
        visitAndPop(left),
        visitAndPop(right),
        elements.getSelector(node),
        node,
        location: node.selector);
  }

  /// TODO(johnniwinther): Merge [visitBinarySend] with [handleBinary] and
  /// remove use of [location] for source information.
  void visitBinarySend(HInstruction left,
                       HInstruction right,
                       Selector selector,
                       ast.Send send,
                       {ast.Node location}) {
    pushInvokeDynamic(send, selector, [left, right], location: location);
  }

  HInstruction generateInstanceSendReceiver(ast.Send send) {
    assert(Elements.isInstanceSend(send, elements));
    if (send.receiver == null) {
      return localsHandler.readThis();
    }
    visit(send.receiver);
    return pop();
  }

  String noSuchMethodTargetSymbolString(ErroneousElement error,
                                        [String prefix]) {
    String result = error.name;
    if (prefix == "set") return "$result=";
    return result;
  }

  /**
   * Returns a set of interceptor classes that contain the given
   * [selector].
   */
  void generateInstanceGetterWithCompiledReceiver(ast.Send send,
                                                  Selector selector,
                                                  HInstruction receiver) {
    assert(Elements.isInstanceSend(send, elements));
    assert(selector.isGetter);
    pushInvokeDynamic(send, selector, [receiver]);
  }

  /// Inserts a call to checkDeferredIsLoaded if the send has a prefix that
  /// resolves to a deferred library.
  void generateIsDeferredLoadedCheckIfNeeded(ast.Send node) {
    DeferredLoadTask deferredTask = compiler.deferredLoadTask;
    PrefixElement prefixElement =
         deferredTask.deferredPrefixElement(node, elements);
    if (prefixElement != null) {
      String loadId =
          deferredTask.importDeferName[prefixElement.deferredImport];
      HInstruction loadIdConstant = addConstantString(loadId);
      String uri = prefixElement.deferredImport.uri.dartString.slowToString();
      HInstruction uriConstant = addConstantString(uri);
      Element helper = backend.getCheckDeferredIsLoaded();
      pushInvokeStatic(node, helper, [loadIdConstant, uriConstant]);
      pop();
    }
  }

  /// Generate read access of an unresolved static or top level entity.
  void generateStaticUnresolvedGet(ast.Send node, Element element) {
    if (element is ErroneousElement) {
      // An erroneous element indicates an unresolved static getter.
      generateThrowNoSuchMethod(
          node,
          noSuchMethodTargetSymbolString(element, 'get'),
          argumentNodes: const Link<ast.Node>());
    } else {
      // This happens when [element] has parse errors.
      assert(invariant(node, element.isErroneous));
      // TODO(ahe): Do something like the above, that is, emit a runtime
      // error.
      stack.add(graph.addConstantNull(compiler));
    }
  }

  /// Read a static or top level [field] of constant value.
  void generateStaticConstGet(
      ast.Send node,
      FieldElement field,
      ConstantExpression constant) {
    ConstantValue value = constant.value;
    HConstant instruction;
    // Constants that are referred via a deferred prefix should be referred
    // by reference.
    PrefixElement prefix = compiler.deferredLoadTask
        .deferredPrefixElement(node, elements);
    if (prefix != null) {
      instruction = graph.addDeferredConstant(value, prefix, compiler);
    } else {
      instruction = graph.addConstant(value, compiler);
    }
    stack.add(instruction);
    // The inferrer may have found a better type than the constant
    // handler in the case of lists, because the constant handler
    // does not look at elements in the list.
    TypeMask type =
        TypeMaskFactory.inferredTypeForElement(field, compiler);
    if (!type.containsAll(compiler.world) &&
        !instruction.isConstantNull()) {
      // TODO(13429): The inferrer should know that an element
      // cannot be null.
      instruction.instructionType = type.nonNullable();
    }
  }

  /// Read a static or top level [field].
  void generateStaticFieldGet(ast.Send node, FieldElement field) {
    generateIsDeferredLoadedCheckIfNeeded(node);

    ConstantExpression constant =
        backend.constants.getConstantForVariable(field);
    if (constant != null) {
      if (!field.isAssignable) {
        // A static final or const. Get its constant value and inline it if
        // the value can be compiled eagerly.
        generateStaticConstGet(node, field, constant);
      } else {
        // TODO(5346): Try to avoid the need for calling [declaration] before
        // creating an [HStatic].
        HInstruction instruction = new HStatic(
            field.declaration,
            TypeMaskFactory.inferredTypeForElement(field, compiler));
        push(instruction);
      }
    } else {
      HInstruction instruction = new HLazyStatic(
          field,
          TypeMaskFactory.inferredTypeForElement(field, compiler));
      push(instruction);
    }
  }

  /// Generate a getter invocation of the static or top level [getter].
  void generateStaticGetterGet(ast.Send node, MethodElement getter) {
    if (getter.isDeferredLoaderGetter) {
      generateDeferredLoaderGet(node, getter);
    } else {
      generateIsDeferredLoadedCheckIfNeeded(node);
      pushInvokeStatic(node, getter, <HInstruction>[]);
    }
  }

  /// Generate a dynamic getter invocation.
  void generateDynamicGet(ast.Send node) {
    HInstruction receiver = generateInstanceSendReceiver(node);
    generateInstanceGetterWithCompiledReceiver(
        node, elements.getSelector(node), receiver);
  }

  /// Generate a closurization of the static or top level [function].
  void generateStaticFunctionGet(ast.Send node, MethodElement function) {
    generateIsDeferredLoadedCheckIfNeeded(node);
    // TODO(5346): Try to avoid the need for calling [declaration] before
    // creating an [HStatic].
    push(new HStatic(function.declaration, backend.nonNullType));
    // TODO(ahe): This should be registered in codegen.
    registry.registerGetOfStaticFunction(function.declaration);
  }

  /// Read a local variable, function or parameter.
  void handleLocalGet(LocalElement local) {
    stack.add(localsHandler.readLocal(local));
  }

  @override
  void visitDynamicPropertyGet(
      ast.Send node,
      ast.Node receiver,
      Selector selector,
      _) {
    generateDynamicGet(node);
  }

  @override
  void visitLocalVariableGet(ast.Send node, LocalVariableElement variable, _) {
    handleLocalGet(variable);
  }

  @override
  void visitParameterGet(ast.Send node, ParameterElement parameter, _) {
    handleLocalGet(parameter);
  }

  @override
  void visitLocalFunctionGet(ast.Send node, LocalFunctionElement function, _) {
    handleLocalGet(function);
  }

  @override
  void visitStaticFieldGet(
      ast.Send node,
      FieldElement field,
      _) {
    generateStaticFieldGet(node, field);
  }

  @override
  void visitStaticFunctionGet(
      ast.Send node,
      MethodElement function,
      _) {
    generateStaticFunctionGet(node, function);
  }

  @override
  void visitStaticGetterGet(
      ast.Send node,
      FunctionElement getter,
      _) {
    generateStaticGetterGet(node, getter);
  }

  @override
  void visitThisPropertyGet(
      ast.Send node,
      Selector selector,
      _) {
    generateDynamicGet(node);
  }

  @override
  void visitTopLevelFieldGet(
      ast.Send node,
      FieldElement field,
      _) {
    generateStaticFieldGet(node, field);
  }

  @override
  void visitTopLevelFunctionGet(
      ast.Send node,
      MethodElement function,
      _) {
    generateStaticFunctionGet(node, function);
  }

  @override
  void visitTopLevelGetterGet(
      ast.Send node,
      FunctionElement getter,
      _) {
    generateStaticGetterGet(node, getter);
  }

  void generateInstanceSetterWithCompiledReceiver(ast.Send send,
                                                  HInstruction receiver,
                                                  HInstruction value,
                                                  {Selector selector,
                                                   ast.Node location}) {
    assert(send == null || Elements.isInstanceSend(send, elements));
    if (selector == null) {
      assert(send != null);
      selector = elements.getSelector(send);
    }
    if (location == null) {
      assert(send != null);
      location = send;
    }
    assert(selector.isSetter);
    pushInvokeDynamic(location, selector, [receiver, value]);
    pop();
    stack.add(value);
  }

  void generateNonInstanceSetter(ast.SendSet send,
                                 Element element,
                                 HInstruction value,
                                 {ast.Node location}) {
    assert(send == null || !Elements.isInstanceSend(send, elements));
    if (location == null) {
      assert(send != null);
      location = send;
    }
    if (Elements.isStaticOrTopLevelField(element)) {
      if (element.isSetter) {
        pushInvokeStatic(location, element, <HInstruction>[value]);
        pop();
      } else {
        VariableElement field = element;
        value = potentiallyCheckOrTrustType(value, field.type);
        addWithPosition(new HStaticStore(element, value), location);
      }
      stack.add(value);
    } else if (Elements.isErroneous(element)) {
      if (element is ErroneousElement) {
        List<HInstruction> arguments =
            send == null ? const <HInstruction>[] : <HInstruction>[value];
        // An erroneous element indicates an unresolved static setter.
        generateThrowNoSuchMethod(
            location, noSuchMethodTargetSymbolString(element, 'set'),
            argumentValues: arguments);
      } else {
        // TODO(ahe): Do something like [generateWrongArgumentCountError].
        stack.add(graph.addConstantNull(compiler));
      }
    } else {
      stack.add(value);
      LocalElement local = element;
      // If the value does not already have a name, give it here.
      if (value.sourceElement == null) {
        value.sourceElement = local;
      }
      HInstruction checkedOrTrusted =
          potentiallyCheckOrTrustType(value, local.type);
      if (!identical(checkedOrTrusted, value)) {
        pop();
        stack.add(checkedOrTrusted);
      }

      localsHandler.updateLocal(local, checkedOrTrusted);
    }
  }

  HInstruction invokeInterceptor(HInstruction receiver) {
    HInterceptor interceptor = new HInterceptor(receiver, backend.nonNullType);
    add(interceptor);
    return interceptor;
  }

  HLiteralList buildLiteralList(List<HInstruction> inputs) {
    return new HLiteralList(inputs, backend.extendableArrayType);
  }

  // TODO(karlklose): change construction of the representations to be GVN'able
  // (dartbug.com/7182).
  HInstruction buildTypeArgumentRepresentations(DartType type) {
    // Compute the representation of the type arguments, including access
    // to the runtime type information for type variables as instructions.
    if (type.isTypeVariable) {
      return buildLiteralList(<HInstruction>[addTypeVariableReference(type)]);
    } else {
      assert(type.element.isClass);
      InterfaceType interface = type;
      List<HInstruction> inputs = <HInstruction>[];
      bool first = true;
      List<String> templates = <String>[];
      for (DartType argument in interface.typeArguments) {
        templates.add(rti.getTypeRepresentationWithHashes(argument, (variable) {
          HInstruction runtimeType = addTypeVariableReference(variable);
          inputs.add(runtimeType);
        }));
      }
      String template = '[${templates.join(', ')}]';
      // TODO(sra): This is a fresh template each time.  We can't let the
      // template manager build them.
      js.Template code = js.js.uncachedExpressionTemplate(template);
      HInstruction representation =
          new HForeignCode(code, backend.readableArrayType, inputs,
              nativeBehavior: native.NativeBehavior.PURE_ALLOCATION);
      return representation;
    }
  }

  @override
  void visitAs(ast.Send node, ast.Node expression, DartType type, _) {
    HInstruction expressionInstruction = visitAndPop(expression);
    if (type.isMalformed) {
      ErroneousElement element = type.element;
      generateTypeError(node, element.message);
    } else {
      HInstruction converted = buildTypeConversion(
          expressionInstruction,
          localsHandler.substInContext(type),
          HTypeConversion.CAST_TYPE_CHECK);
      if (converted != expressionInstruction) add(converted);
      stack.add(converted);
    }
  }

  @override
  void visitIs(ast.Send node, ast.Node expression, DartType type, _) {
    HInstruction expressionInstruction = visitAndPop(expression);
    push(buildIsNode(node, type, expressionInstruction));
  }

  @override
  void visitIsNot(ast.Send node, ast.Node expression, DartType type, _) {
    HInstruction expressionInstruction = visitAndPop(expression);
    HInstruction instruction = buildIsNode(node, type, expressionInstruction);
    add(instruction);
    push(new HNot(instruction, backend.boolType));
  }

  HInstruction buildIsNode(ast.Node node,
                           DartType type,
                           HInstruction expression) {
    type = localsHandler.substInContext(type).unalias(compiler);
    if (type.isFunctionType) {
      List arguments = [buildFunctionType(type), expression];
      pushInvokeDynamic(
          node, new Selector.call('_isTest', backend.jsHelperLibrary, 1),
          arguments);
      return new HIs.compound(type, expression, pop(), backend.boolType);
    } else if (type.isTypeVariable) {
      HInstruction runtimeType = addTypeVariableReference(type);
      Element helper = backend.getCheckSubtypeOfRuntimeType();
      List<HInstruction> inputs = <HInstruction>[expression, runtimeType];
      pushInvokeStatic(null, helper, inputs, backend.boolType);
      HInstruction call = pop();
      return new HIs.variable(type, expression, call, backend.boolType);
    } else if (RuntimeTypes.hasTypeArguments(type)) {
      ClassElement element = type.element;
      Element helper = backend.getCheckSubtype();
      HInstruction representations =
          buildTypeArgumentRepresentations(type);
      add(representations);
      String operator = backend.namer.operatorIs(element);
      HInstruction isFieldName = addConstantString(operator);
      HInstruction asFieldName = compiler.world.hasAnyStrictSubtype(element)
          ? addConstantString(backend.namer.substitutionName(element))
          : graph.addConstantNull(compiler);
      List<HInstruction> inputs = <HInstruction>[expression,
                                                 isFieldName,
                                                 representations,
                                                 asFieldName];
      pushInvokeStatic(node, helper, inputs, backend.boolType);
      HInstruction call = pop();
      return new HIs.compound(type, expression, call, backend.boolType);
    } else if (type.isMalformed) {
      ErroneousElement element = type.element;
      generateTypeError(node, element.message);
      HInstruction call = pop();
      return new HIs.compound(type, expression, call, backend.boolType);
    } else {
      if (backend.hasDirectCheckFor(type)) {
        return new HIs.direct(type, expression, backend.boolType);
      }
      // The interceptor is not always needed.  It is removed by optimization
      // when the receiver type or tested type permit.
      return new HIs.raw(
          type, expression, invokeInterceptor(expression), backend.boolType);
    }
  }

  HInstruction buildFunctionType(FunctionType type) {
    type.accept(new TypeBuilder(compiler.world), this);
    return pop();
  }

  void addDynamicSendArgumentsToList(ast.Send node, List<HInstruction> list) {
    CallStructure callStructure = elements.getSelector(node).callStructure;
    if (callStructure.namedArgumentCount == 0) {
      addGenericSendArgumentsToList(node.arguments, list);
    } else {
      // Visit positional arguments and add them to the list.
      Link<ast.Node> arguments = node.arguments;
      int positionalArgumentCount = callStructure.positionalArgumentCount;
      for (int i = 0;
           i < positionalArgumentCount;
           arguments = arguments.tail, i++) {
        visit(arguments.head);
        list.add(pop());
      }

      // Visit named arguments and add them into a temporary map.
      Map<String, HInstruction> instructions =
          new Map<String, HInstruction>();
      List<String> namedArguments = callStructure.namedArguments;
      int nameIndex = 0;
      for (; !arguments.isEmpty; arguments = arguments.tail) {
        visit(arguments.head);
        instructions[namedArguments[nameIndex++]] = pop();
      }

      // Iterate through the named arguments to add them to the list
      // of instructions, in an order that can be shared with
      // selectors with the same named arguments.
      List<String> orderedNames = callStructure.getOrderedNamedArguments();
      for (String name in orderedNames) {
        list.add(instructions[name]);
      }
    }
  }

  /**
   * Returns a list with the evaluated [arguments] in the normalized order.
   *
   * Precondition: `this.applies(element, world)`.
   * Invariant: [element] must be an implementation element.
   */
  List<HInstruction> makeStaticArgumentList(CallStructure callStructure,
                                            Link<ast.Node> arguments,
                                            FunctionElement element) {
    assert(invariant(element, element.isImplementation));

    HInstruction compileArgument(ast.Node argument) {
      visit(argument);
      return pop();
    }

    return callStructure.makeArgumentsList(
        arguments,
        element,
        compileArgument,
        handleConstantForOptionalParameter);
  }

  void addGenericSendArgumentsToList(Link<ast.Node> link, List<HInstruction> list) {
    for (; !link.isEmpty; link = link.tail) {
      visit(link.head);
      list.add(pop());
    }
  }

  /// Generate a dynamic method, getter or setter invocation.
  void generateDynamicSend(ast.Send node) {
    Selector selector = elements.getSelector(node);

    List<HInstruction> inputs = <HInstruction>[];
    HInstruction receiver = generateInstanceSendReceiver(node);
    inputs.add(receiver);
    addDynamicSendArgumentsToList(node, inputs);

    pushInvokeDynamic(node, selector, inputs);
    if (selector.isSetter || selector.isIndexSet) {
      pop();
      stack.add(inputs.last);
    }
  }

  @override
  visitDynamicPropertyInvoke(
      ast.Send node,
      ast.Node receiver,
      ast.NodeList arguments,
      Selector selector,
      _) {
    generateDynamicSend(node);
  }

  @override
  visitThisPropertyInvoke(
      ast.Send node,
      ast.NodeList arguments,
      Selector selector,
      _) {
    generateDynamicSend(node);
  }

  @override
  visitExpressionInvoke(
      ast.Send node,
      ast.Node expression,
      ast.NodeList arguments,
      Selector selector,
      _) {
    generateCallInvoke(node, visitAndPop(expression));
  }

  @override
  visitThisInvoke(
      ast.Send node,
      ast.NodeList arguments,
      CallStructure callStructure,
      _) {
    generateCallInvoke(node, localsHandler.readThis());
  }

  @override
  visitParameterInvoke(
      ast.Send node,
      ParameterElement parameter,
      ast.NodeList arguments,
      CallStructure callStructure,
      _) {
    generateCallInvoke(node, localsHandler.readLocal(parameter));
  }

  @override
  visitLocalVariableInvoke(
      ast.Send node,
      LocalVariableElement variable,
      ast.NodeList arguments,
      CallStructure callStructure,
      _) {
    generateCallInvoke(node, localsHandler.readLocal(variable));
  }

  @override
  visitLocalFunctionInvoke(
      ast.Send node,
      LocalFunctionElement function,
      ast.NodeList arguments,
      CallStructure callStructure,
      _) {
    generateCallInvoke(node, localsHandler.readLocal(function));
  }

  void handleForeignJs(ast.Send node) {
    Link<ast.Node> link = node.arguments;
    // Don't visit the first argument, which is the type, and the second
    // argument, which is the foreign code.
    if (link.isEmpty || link.tail.isEmpty) {
      compiler.internalError(node.argumentsNode,
          'At least two arguments expected.');
    }
    native.NativeBehavior nativeBehavior =
        compiler.enqueuer.resolution.nativeEnqueuer.getNativeBehaviorOf(node);

    List<HInstruction> inputs = <HInstruction>[];
    addGenericSendArgumentsToList(link.tail.tail, inputs);

    TypeMask ssaType =
        TypeMaskFactory.fromNativeBehavior(nativeBehavior, compiler);

    if (nativeBehavior.codeTemplate.isExpression) {
      push(new HForeignCode(
          nativeBehavior.codeTemplate, ssaType, inputs,
          effects: nativeBehavior.sideEffects,
          nativeBehavior: nativeBehavior));
    } else {
      push(new HForeignCode(
          nativeBehavior.codeTemplate, ssaType, inputs,
          isStatement: true,
          effects: nativeBehavior.sideEffects,
          nativeBehavior: nativeBehavior));
    }
  }

  void handleJsStringConcat(ast.Send node) {
    List<HInstruction> inputs = <HInstruction>[];
    addGenericSendArgumentsToList(node.arguments, inputs);
    if (inputs.length != 2) {
      compiler.internalError(node.argumentsNode, 'Two arguments expected.');
    }
    push(new HStringConcat(inputs[0], inputs[1], node, backend.stringType));
  }

  void handleForeignJsCurrentIsolateContext(ast.Send node) {
    if (!node.arguments.isEmpty) {
      compiler.internalError(node,
          'Too many arguments to JS_CURRENT_ISOLATE_CONTEXT.');
    }

    if (!compiler.hasIsolateSupport) {
      // If the isolate library is not used, we just generate code
      // to fetch the current isolate.
      String name = backend.namer.currentIsolate;
      push(new HForeignCode(js.js.parseForeignJS(name),
                            backend.dynamicType,
                            <HInstruction>[]));
    } else {
      // Call a helper method from the isolate library. The isolate
      // library uses its own isolate structure, that encapsulates
      // Leg's isolate.
      Element element = backend.isolateHelperLibrary.find('_currentIsolate');
      if (element == null) {
        compiler.internalError(node,
            'Isolate library and compiler mismatch.');
      }
      pushInvokeStatic(null, element, [], backend.dynamicType);
    }
  }

  void handleForeingJsGetFlag(ast.Send node) {
    List<ast.Node> arguments = node.arguments.toList();
     ast.Node argument;
     switch (arguments.length) {
     case 0:
       compiler.reportError(
           node, MessageKind.GENERIC,
           {'text': 'Error: Expected one argument to JS_GET_FLAG.'});
       return;
     case 1:
       argument = arguments[0];
       break;
     default:
       for (int i = 1; i < arguments.length; i++) {
         compiler.reportError(
             arguments[i], MessageKind.GENERIC,
             {'text': 'Error: Extra argument to JS_GET_FLAG.'});
       }
       return;
     }
     ast.LiteralString string = argument.asLiteralString();
     if (string == null) {
       compiler.reportError(
           argument, MessageKind.GENERIC,
           {'text': 'Error: Expected a literal string.'});
     }
     String name = string.dartString.slowToString();
     bool value = false;
     switch (name) {
       case 'MUST_RETAIN_METADATA':
         value = backend.mustRetainMetadata;
         break;
       case 'USE_CONTENT_SECURITY_POLICY':
         value = compiler.useContentSecurityPolicy;
         break;
       default:
         compiler.reportError(
             node, MessageKind.GENERIC,
             {'text': 'Error: Unknown internal flag "$name".'});
     }
     stack.add(graph.addConstantBool(value, compiler));
  }

  void handleForeignJsGetName(ast.Send node) {
    List<ast.Node> arguments = node.arguments.toList();
    ast.Node argument;
    switch (arguments.length) {
    case 0:
      compiler.reportError(
          node, MessageKind.GENERIC,
          {'text': 'Error: Expected one argument to JS_GET_NAME.'});
      return;
    case 1:
      argument = arguments[0];
      break;
    default:
      for (int i = 1; i < arguments.length; i++) {
        compiler.reportError(
           arguments[i], MessageKind.GENERIC,
            {'text': 'Error: Extra argument to JS_GET_NAME.'});
      }
      return;
    }
    Element element = elements[argument];
    if (element == null ||
        element is! FieldElement ||
        element.enclosingClass != backend.jsGetNameEnum) {
      compiler.reportError(
          argument, MessageKind.GENERIC,
          {'text': 'Error: Expected a JsGetName enum value.'});
    }
    EnumClassElement enumClass = element.enclosingClass;
    int index = enumClass.enumValues.indexOf(element);
    stack.add(
        addConstantString(
            backend.namer.getNameForJsGetName(
                argument, JsGetName.values[index])));
  }

  void handleForeignJsBuiltin(ast.Send node) {
    List<ast.Node> arguments = node.arguments.toList();
    ast.Node argument;
    if (arguments.length < 2) {
      compiler.reportError(
          node, MessageKind.GENERIC,
          {'text': 'Error: Expected at least two arguments to JS_BUILTIN.'});
    }

    Element builtinElement = elements[arguments[1]];
    if (builtinElement == null ||
        (builtinElement is! FieldElement) ||
        builtinElement.enclosingClass != backend.jsBuiltinEnum) {
      compiler.reportError(
          argument, MessageKind.GENERIC,
          {'text': 'Error: Expected a JsBuiltin enum value.'});
    }
    EnumClassElement enumClass = builtinElement.enclosingClass;
    int index = enumClass.enumValues.indexOf(builtinElement);

    js.Template template =
        backend.emitter.builtinTemplateFor(JsBuiltin.values[index]);

    List<HInstruction> compiledArguments = <HInstruction>[];
    for (int i = 2; i < arguments.length; i++) {
      visit(arguments[i]);
      compiledArguments.add(pop());
    }

    native.NativeBehavior nativeBehavior =
        compiler.enqueuer.resolution.nativeEnqueuer.getNativeBehaviorOf(node);

    TypeMask ssaType =
        TypeMaskFactory.fromNativeBehavior(nativeBehavior, compiler);

    push(new HForeignCode(template,
                          ssaType,
                          compiledArguments,
                          nativeBehavior: nativeBehavior));
  }

  void handleForeignJsEmbeddedGlobal(ast.Send node) {
    List<ast.Node> arguments = node.arguments.toList();
    ast.Node globalNameNode;
    switch (arguments.length) {
    case 0:
    case 1:
      compiler.reportError(
          node, MessageKind.GENERIC,
          {'text': 'Error: Expected two arguments to JS_EMBEDDED_GLOBAL.'});
      return;
    case 2:
      // The type has been extracted earlier. We are only interested in the
      // name in this function.
      globalNameNode = arguments[1];
      break;
    default:
      for (int i = 2; i < arguments.length; i++) {
        compiler.reportError(
            arguments[i], MessageKind.GENERIC,
            {'text': 'Error: Extra argument to JS_EMBEDDED_GLOBAL.'});
      }
      return;
    }
    visit(globalNameNode);
    HInstruction globalNameHNode = pop();
    if (!globalNameHNode.isConstantString()) {
      compiler.reportError(
          arguments[1], MessageKind.GENERIC,
          {'text': 'Error: Expected String as second argument '
                   'to JS_EMBEDDED_GLOBAL.'});
      return;
    }
    HConstant hConstant = globalNameHNode;
    StringConstantValue constant = hConstant.constant;
    String globalName = constant.primitiveValue.slowToString();
    js.Template expr = js.js.expressionTemplateYielding(
        backend.emitter.generateEmbeddedGlobalAccess(globalName));
    native.NativeBehavior nativeBehavior =
        compiler.enqueuer.resolution.nativeEnqueuer.getNativeBehaviorOf(node);
    TypeMask ssaType =
        TypeMaskFactory.fromNativeBehavior(nativeBehavior, compiler);
    push(new HForeignCode(expr, ssaType, const [],
            nativeBehavior: nativeBehavior));
  }

  void handleJsInterceptorConstant(ast.Send node) {
    // Single argument must be a TypeConstant which is converted into a
    // InterceptorConstant.
    if (!node.arguments.isEmpty && node.arguments.tail.isEmpty) {
      ast.Node argument = node.arguments.head;
      visit(argument);
      HInstruction argumentInstruction = pop();
      if (argumentInstruction is HConstant) {
        ConstantValue argumentConstant = argumentInstruction.constant;
        if (argumentConstant is TypeConstantValue) {
          ConstantValue constant =
              new InterceptorConstantValue(argumentConstant.representedType);
          HInstruction instruction = graph.addConstant(constant, compiler);
          stack.add(instruction);
          return;
        }
      }
    }
    compiler.reportError(node,
        MessageKind.WRONG_ARGUMENT_FOR_JS_INTERCEPTOR_CONSTANT);
    stack.add(graph.addConstantNull(compiler));
  }

  void handleForeignJsCallInIsolate(ast.Send node) {
    Link<ast.Node> link = node.arguments;
    if (!compiler.hasIsolateSupport) {
      // If the isolate library is not used, we just invoke the
      // closure.
      visit(link.tail.head);
      Selector selector = new Selector.callClosure(0);
      push(new HInvokeClosure(selector,
                              <HInstruction>[pop()],
                              backend.dynamicType));
    } else {
      // Call a helper method from the isolate library.
      Element element = backend.isolateHelperLibrary.find('_callInIsolate');
      if (element == null) {
        compiler.internalError(node,
            'Isolate library and compiler mismatch.');
      }
      List<HInstruction> inputs = <HInstruction>[];
      addGenericSendArgumentsToList(link, inputs);
      pushInvokeStatic(node, element, inputs, backend.dynamicType);
    }
  }

  FunctionSignature handleForeignRawFunctionRef(ast.Send node, String name) {
    if (node.arguments.isEmpty || !node.arguments.tail.isEmpty) {
      compiler.internalError(node.argumentsNode,
          '"$name" requires exactly one argument.');
    }
    ast.Node closure = node.arguments.head;
    Element element = elements[closure];
    if (!Elements.isStaticOrTopLevelFunction(element)) {
      compiler.internalError(closure,
          '"$name" requires a static or top-level method.');
    }
    FunctionElement function = element;
    // TODO(johnniwinther): Try to eliminate the need to distinguish declaration
    // and implementation signatures. Currently it is need because the
    // signatures have different elements for parameters.
    FunctionElement implementation = function.implementation;
    FunctionSignature params = implementation.functionSignature;
    if (params.optionalParameterCount != 0) {
      compiler.internalError(closure,
          '"$name" does not handle closure with optional parameters.');
    }

    registry.registerStaticUse(element);
    push(new HForeignCode(
        js.js.expressionTemplateYielding(
            backend.emitter.staticFunctionAccess(element)),
        backend.dynamicType,
        <HInstruction>[],
        nativeBehavior: native.NativeBehavior.PURE));
    return params;
  }

  void handleForeignDartClosureToJs(ast.Send node, String name) {
    // TODO(ahe): This implements DART_CLOSURE_TO_JS and should probably take
    // care to wrap the closure in another closure that saves the current
    // isolate.
    handleForeignRawFunctionRef(node, name);
  }

  void handleForeignSetCurrentIsolate(ast.Send node) {
    if (node.arguments.isEmpty || !node.arguments.tail.isEmpty) {
      compiler.internalError(node.argumentsNode,
          'Exactly one argument required.');
    }
    visit(node.arguments.head);
    String isolateName = backend.namer.currentIsolate;
    SideEffects sideEffects = new SideEffects.empty();
    sideEffects.setAllSideEffects();
    push(new HForeignCode(
        js.js.parseForeignJS("$isolateName = #"),
        backend.dynamicType,
        <HInstruction>[pop()],
        nativeBehavior: native.NativeBehavior.PURE,
        effects: sideEffects));
  }

  void handleForeignJsCurrentIsolate(ast.Send node) {
    if (!node.arguments.isEmpty) {
      compiler.internalError(node.argumentsNode, 'Too many arguments.');
    }
    push(new HForeignCode(js.js.parseForeignJS(backend.namer.currentIsolate),
                          backend.dynamicType,
                          <HInstruction>[]));
  }

  void handleForeignSend(ast.Send node, FunctionElement element) {
    String name = element.name;
    if (name == 'JS') {
      handleForeignJs(node);
    } else if (name == 'JS_CURRENT_ISOLATE_CONTEXT') {
      handleForeignJsCurrentIsolateContext(node);
    } else if (name == 'JS_CALL_IN_ISOLATE') {
      handleForeignJsCallInIsolate(node);
    } else if (name == 'DART_CLOSURE_TO_JS') {
      handleForeignDartClosureToJs(node, 'DART_CLOSURE_TO_JS');
    } else if (name == 'RAW_DART_FUNCTION_REF') {
      handleForeignRawFunctionRef(node, 'RAW_DART_FUNCTION_REF');
    } else if (name == 'JS_SET_CURRENT_ISOLATE') {
      handleForeignSetCurrentIsolate(node);
    } else if (name == 'JS_OPERATOR_IS_PREFIX') {
      // TODO(floitsch): this should be a JS_NAME.
      stack.add(addConstantString(backend.namer.operatorIsPrefix));
    } else if (name == 'JS_OBJECT_CLASS_NAME') {
      // TODO(floitsch): this should be a JS_NAME.
      String name = backend.namer.runtimeTypeName(compiler.objectClass);
      stack.add(addConstantString(name));
    } else if (name == 'JS_NULL_CLASS_NAME') {
      // TODO(floitsch): this should be a JS_NAME.
      String name = backend.namer.runtimeTypeName(compiler.nullClass);
      stack.add(addConstantString(name));
    } else if (name == 'JS_OPERATOR_AS_PREFIX') {
      // TODO(floitsch): this should be a JS_NAME.
      stack.add(addConstantString(backend.namer.operatorAsPrefix));
    } else if (name == 'JS_SIGNATURE_NAME') {
      // TODO(floitsch): this should be a JS_NAME.
      stack.add(addConstantString(backend.namer.operatorSignature));
    } else if (name == 'JS_TYPEDEF_TAG') {
      // TODO(floitsch): this should be a JS_NAME.
      stack.add(addConstantString(backend.namer.typedefTag));
    } else if (name == 'JS_FUNCTION_TYPE_VOID_RETURN_TAG') {
      // TODO(floitsch): this should be a JS_NAME.
      stack.add(addConstantString(backend.namer.functionTypeVoidReturnTag));
    } else if (name == 'JS_FUNCTION_TYPE_RETURN_TYPE_TAG') {
      // TODO(floitsch): this should be a JS_NAME.
      stack.add(addConstantString(backend.namer.functionTypeReturnTypeTag));
    } else if (name ==
               'JS_FUNCTION_TYPE_REQUIRED_PARAMETERS_TAG') {
      // TODO(floitsch): this should be a JS_NAME.
      stack.add(addConstantString(
          backend.namer.functionTypeRequiredParametersTag));
    } else if (name ==
               'JS_FUNCTION_TYPE_OPTIONAL_PARAMETERS_TAG') {
      // TODO(floitsch): this should be a JS_NAME.
      stack.add(addConstantString(
          backend.namer.functionTypeOptionalParametersTag));
    } else if (name ==
               'JS_FUNCTION_TYPE_NAMED_PARAMETERS_TAG') {
      // TODO(floitsch): this should be a JS_NAME.
      stack.add(addConstantString(
          backend.namer.functionTypeNamedParametersTag));
    } else if (name == 'JS_IS_INDEXABLE_FIELD_NAME') {
      // TODO(floitsch): this should be a JS_NAME.
      Element element = backend.findHelper('JavaScriptIndexingBehavior');
      stack.add(addConstantString(backend.namer.operatorIs(element)));
    } else if (name == 'JS_CURRENT_ISOLATE') {
      handleForeignJsCurrentIsolate(node);
    } else if (name == 'JS_GET_NAME') {
      handleForeignJsGetName(node);
    } else if (name == 'JS_EMBEDDED_GLOBAL') {
      handleForeignJsEmbeddedGlobal(node);
    } else if (name == 'JS_BUILTIN') {
      handleForeignJsBuiltin(node);
    } else if (name == 'JS_GET_FLAG') {
      handleForeingJsGetFlag(node);
    } else if (name == 'JS_EFFECT') {
      stack.add(graph.addConstantNull(compiler));
    } else if (name == 'JS_INTERCEPTOR_CONSTANT') {
      handleJsInterceptorConstant(node);
    } else if (name == 'JS_STRING_CONCAT') {
      handleJsStringConcat(node);
    } else {
      throw "Unknown foreign: ${element}";
    }
  }

  generateDeferredLoaderGet(ast.Send node, FunctionElement deferredLoader) {
    // Until now we only handle these as getters.
    invariant(node, deferredLoader.isDeferredLoaderGetter);
    Element loadFunction = compiler.loadLibraryFunction;
    PrefixElement prefixElement = deferredLoader.enclosingElement;
    String loadId = compiler.deferredLoadTask
        .importDeferName[prefixElement.deferredImport];
    var inputs = [graph.addConstantString(
        new ast.DartString.literal(loadId), compiler)];
    push(new HInvokeStatic(loadFunction, inputs, backend.nonNullType,
                           targetCanThrow: false));
  }

  generateSuperNoSuchMethodSend(ast.Send node,
                                Selector selector,
                                List<HInstruction> arguments) {
    String name = selector.name;

    ClassElement cls = currentNonClosureClass;
    Element element = cls.lookupSuperMember(Compiler.NO_SUCH_METHOD);
    if (compiler.enabledInvokeOn
        && element.enclosingElement.declaration != compiler.objectClass) {
      // Register the call as dynamic if [noSuchMethod] on the super
      // class is _not_ the default implementation from [Object], in
      // case the [noSuchMethod] implementation calls
      // [JSInvocationMirror._invokeOn].
      registry.registerSelectorUse(selector.asUntyped);
    }
    String publicName = name;
    if (selector.isSetter) publicName += '=';

    ConstantValue nameConstant = constantSystem.createString(
        new ast.DartString.literal(publicName));

    String internalName = backend.namer.invocationName(selector);
    ConstantValue internalNameConstant =
        constantSystem.createString(new ast.DartString.literal(internalName));

    Element createInvocationMirror = backend.getCreateInvocationMirror();
    var argumentsInstruction = buildLiteralList(arguments);
    add(argumentsInstruction);

    var argumentNames = new List<HInstruction>();
    for (String argumentName in selector.namedArguments) {
      ConstantValue argumentNameConstant =
          constantSystem.createString(new ast.DartString.literal(argumentName));
      argumentNames.add(graph.addConstant(argumentNameConstant, compiler));
    }
    var argumentNamesInstruction = buildLiteralList(argumentNames);
    add(argumentNamesInstruction);

    ConstantValue kindConstant =
        constantSystem.createInt(selector.invocationMirrorKind);

    pushInvokeStatic(null,
                     createInvocationMirror,
                     [graph.addConstant(nameConstant, compiler),
                      graph.addConstant(internalNameConstant, compiler),
                      graph.addConstant(kindConstant, compiler),
                      argumentsInstruction,
                      argumentNamesInstruction],
                      backend.dynamicType);

    var inputs = <HInstruction>[pop()];
    push(buildInvokeSuper(compiler.noSuchMethodSelector, element, inputs));
  }

  /// Generate a call to a super method or constructor.
  void generateSuperInvoke(ast.Send node, FunctionElement function) {
    // TODO(5347): Try to avoid the need for calling [implementation] before
    // calling [makeStaticArgumentList].
    Selector selector = elements.getSelector(node);
    assert(invariant(node,
        selector.applies(function.implementation, compiler.world),
        message: "$selector does not apply to ${function.implementation}"));
    List<HInstruction> inputs =
        makeStaticArgumentList(selector.callStructure,
                               node.arguments,
                               function.implementation);
    push(buildInvokeSuper(selector, function, inputs));
  }

  /// Access the value from the super [element].
  void handleSuperGet(ast.Send node, Element element) {
    Selector selector = elements.getSelector(node);
    push(buildInvokeSuper(selector, element, const <HInstruction>[]));
  }

  /// Invoke .call on the value retrieved from the super [element].
  void handleSuperCallInvoke(ast.Send node, Element element) {
    Selector selector = elements.getSelector(node);
    HInstruction target =
        buildInvokeSuper(selector, element, const <HInstruction>[]);
    add(target);
    generateCallInvoke(node, target);
  }

  /// Invoke super [method].
  void handleSuperMethodInvoke(
      ast.Send node,
      MethodElement method) {
    generateSuperInvoke(node, method);
  }

  /// Access an unresolved super property.
  void handleUnresolvedSuperInvoke(ast.Send node) {
    Selector selector = elements.getSelector(node);
    List<HInstruction> arguments = <HInstruction>[];
    if (!node.isPropertyAccess) {
      addGenericSendArgumentsToList(node.arguments, arguments);
    }
    generateSuperNoSuchMethodSend(node, selector, arguments);
  }

  /// Handle super constructor invocation.
  @override
  void handleSuperConstructorInvoke(ast.Send node) {
    Selector selector = elements.getSelector(node);
    Element element = elements[node];
    if (selector.applies(element, compiler.world)) {
      generateSuperInvoke(node, element);
    } else {
      generateWrongArgumentCountError(node, element, node.arguments);
    }
  }

  @override
  void visitUnresolvedSuperIndex(
      ast.Send node,
      Element element,
      ast.Node index,
      _) {
    handleUnresolvedSuperInvoke(node);
  }

  @override
  void visitUnresolvedSuperUnary(
      ast.Send node,
      UnaryOperator operator,
      Element element,
      _) {
    handleUnresolvedSuperInvoke(node);
  }

  @override
  void visitUnresolvedSuperBinary(
      ast.Send node,
      Element element,
      BinaryOperator operator,
      ast.Node argument,
      _) {
    handleUnresolvedSuperInvoke(node);
  }

  @override
  void visitUnresolvedSuperGet(
      ast.Send node,
      Element element,
      _) {
    handleUnresolvedSuperInvoke(node);
  }

  @override
  void visitUnresolvedSuperInvoke(
      ast.Send node,
      Element element,
      ast.Node argument,
      Selector selector,
      _) {
    handleUnresolvedSuperInvoke(node);
  }

  @override
  void visitSuperFieldGet(
      ast.Send node,
      FieldElement field,
      _) {
    handleSuperGet(node, field);
  }

  @override
  void visitSuperGetterGet(
      ast.Send node,
      MethodElement method,
      _) {
    handleSuperGet(node, method);
  }

  @override
  void visitSuperMethodGet(
      ast.Send node,
      MethodElement method,
      _) {
    handleSuperGet(node, method);
  }

  @override
  void visitSuperFieldInvoke(
      ast.Send node,
      FieldElement field,
      ast.NodeList arguments,
      CallStructure callStructure,
      _) {
    handleSuperCallInvoke(node, field);
  }

  @override
  void visitSuperGetterInvoke(
      ast.Send node,
      MethodElement getter,
      ast.NodeList arguments,
      CallStructure callStructure,
      _) {
    handleSuperCallInvoke(node, getter);
  }

  @override
  void visitSuperMethodInvoke(
      ast.Send node,
      MethodElement method,
      ast.NodeList arguments,
      CallStructure callStructure,
      _) {
    handleSuperMethodInvoke(node, method);
  }

  @override
  void visitSuperIndex(
      ast.Send node,
      MethodElement method,
      ast.Node index,
      _) {
    handleSuperMethodInvoke(node, method);
  }

  @override
  void visitSuperEquals(
      ast.Send node,
      MethodElement method,
      ast.Node argument,
      _) {
    handleSuperMethodInvoke(node, method);
  }

  @override
  void visitSuperBinary(
      ast.Send node,
      MethodElement method,
      BinaryOperator operator,
      ast.Node argument,
      _) {
    handleSuperMethodInvoke(node, method);
  }

  @override
  void visitSuperUnary(
      ast.Send node,
      UnaryOperator operator,
      MethodElement method,
      _) {
    handleSuperMethodInvoke(node, method);
  }

  @override
  void visitSuperMethodIncompatibleInvoke(
      ast.Send node,
      MethodElement method,
      ast.NodeList arguments,
      CallStructure callStructure,
      _) {
    Selector selector = elements.getSelector(node);
    List<HInstruction> inputs = <HInstruction>[];
    addGenericSendArgumentsToList(arguments.nodes, inputs);
    generateSuperNoSuchMethodSend(node, selector, inputs);
  }

  bool needsSubstitutionForTypeVariableAccess(ClassElement cls) {
    ClassWorld classWorld = compiler.world;
    if (classWorld.isUsedAsMixin(cls)) return true;

    Iterable<ClassElement> subclasses = compiler.world.strictSubclassesOf(cls);
    return subclasses.any((ClassElement subclass) {
      return !rti.isTrivialSubstitution(subclass, cls);
    });
  }

  /**
   * Generate code to extract the type arguments from the object, substitute
   * them as an instance of the type we are testing against (if necessary), and
   * extract the type argument by the index of the variable in the list of type
   * variables for that class.
   */
  HInstruction readTypeVariable(ClassElement cls,
                                TypeVariableElement variable) {
    assert(sourceElement.isInstanceMember);

    HInstruction target = localsHandler.readThis();
    HConstant index = graph.addConstantInt(
        RuntimeTypes.getTypeVariableIndex(variable),
        compiler);

    if (needsSubstitutionForTypeVariableAccess(cls)) {
      // TODO(ahe): Creating a string here is unfortunate. It is slow (due to
      // string concatenation in the implementation), and may prevent
      // segmentation of '$'.
      String substitutionNameString = backend.namer.runtimeTypeName(cls);
      HInstruction substitutionName = graph.addConstantString(
          new ast.LiteralDartString(substitutionNameString), compiler);
      pushInvokeStatic(null,
                       backend.getGetRuntimeTypeArgument(),
                       [target, substitutionName, index],
                        backend.dynamicType);
    } else {
      pushInvokeStatic(null, backend.getGetTypeArgumentByIndex(),
          [target, index],
          backend.dynamicType);
    }
    return pop();
  }

  // TODO(karlklose): this is needed to avoid a bug where the resolved type is
  // not stored on a type annotation in the closure translator. Remove when
  // fixed.
  bool hasDirectLocal(Local local) {
    return !localsHandler.isAccessedDirectly(local) ||
            localsHandler.directLocals[local] != null;
  }

  /**
   * Helper to create an instruction that gets the value of a type variable.
   */
  HInstruction addTypeVariableReference(TypeVariableType type) {
    assert(assertTypeInContext(type));
    Element member = sourceElement;
    bool isClosure = member.enclosingElement.isClosure;
    if (isClosure) {
      ClosureClassElement closureClass = member.enclosingElement;
      member = closureClass.methodElement;
      member = member.outermostEnclosingMemberOrTopLevel;
    }
    bool isInConstructorContext = member.isConstructor ||
        member.isGenerativeConstructorBody;
    Local typeVariableLocal = localsHandler.getTypeVariableAsLocal(type);
    if (isClosure) {
      if (member.isFactoryConstructor ||
          (isInConstructorContext && hasDirectLocal(typeVariableLocal))) {
        // The type variable is used from a closure in a factory constructor.
        // The value of the type argument is stored as a local on the closure
        // itself.
        return localsHandler.readLocal(typeVariableLocal);
      } else if (member.isFunction ||
                 member.isGetter ||
                 member.isSetter ||
                 isInConstructorContext) {
        // The type variable is stored on the "enclosing object" and needs to be
        // accessed using the this-reference in the closure.
        return readTypeVariable(member.enclosingClass, type.element);
      } else {
        assert(member.isField);
        // The type variable is stored in a parameter of the method.
        return localsHandler.readLocal(typeVariableLocal);
      }
    } else if (isInConstructorContext ||
               // When [member] is a field, we can be either
               // generating a checked setter or inlining its
               // initializer in a constructor. An initializer is
               // never built standalone, so [isBuildingFor] will
               // always return true when seeing one.
               (member.isField && !isBuildingFor(member))) {
      // The type variable is stored in a parameter of the method.
      return localsHandler.readLocal(typeVariableLocal);
    } else if (member.isInstanceMember) {
      // The type variable is stored on the object.
      return readTypeVariable(member.enclosingClass,
                              type.element);
    } else {
      compiler.internalError(type.element,
          'Unexpected type variable in static context.');
      return null;
    }
  }

  HInstruction analyzeTypeArgument(DartType argument) {
    assert(assertTypeInContext(argument));
    if (argument.treatAsDynamic) {
      // Represent [dynamic] as [null].
      return graph.addConstantNull(compiler);
    }

    if (argument.isTypeVariable) {
      return addTypeVariableReference(argument);
    }

    List<HInstruction> inputs = <HInstruction>[];

    String template = rti.getTypeRepresentationWithHashes(argument, (variable) {
      inputs.add(addTypeVariableReference(variable));
    });

    js.Template code = js.js.uncachedExpressionTemplate(template);
    HInstruction result = new HForeignCode(code, backend.stringType, inputs,
        nativeBehavior: native.NativeBehavior.PURE);
    add(result);
    return result;
  }

  HInstruction handleListConstructor(InterfaceType type,
                                     ast.Node currentNode,
                                     HInstruction newObject) {
    if (!backend.classNeedsRti(type.element) || type.treatAsRaw) {
      return newObject;
    }
    List<HInstruction> inputs = <HInstruction>[];
    type = localsHandler.substInContext(type);
    type.typeArguments.forEach((DartType argument) {
      inputs.add(analyzeTypeArgument(argument));
    });
    // TODO(15489): Register at codegen.
    registry.registerInstantiatedType(type);
    return callSetRuntimeTypeInfo(type.element, inputs, newObject);
  }

  void copyRuntimeTypeInfo(HInstruction source, HInstruction target) {
    Element copyHelper = backend.getCopyTypeArguments();
    pushInvokeStatic(null, copyHelper, [source, target]);
    pop();
  }

  HInstruction callSetRuntimeTypeInfo(ClassElement element,
                                      List<HInstruction> rtiInputs,
                                      HInstruction newObject) {
    if (!backend.classNeedsRti(element) || element.typeVariables.isEmpty) {
      return newObject;
    }

    HInstruction typeInfo = buildLiteralList(rtiInputs);
    add(typeInfo);

    // Set the runtime type information on the object.
    Element typeInfoSetterElement = backend.getSetRuntimeTypeInfo();
    pushInvokeStatic(
        null,
        typeInfoSetterElement,
        <HInstruction>[newObject, typeInfo],
        backend.dynamicType);

    // The new object will now be referenced through the
    // `setRuntimeTypeInfo` call. We therefore set the type of that
    // instruction to be of the object's type.
    assert(stack.last is HInvokeStatic || stack.last == newObject);
    stack.last.instructionType = newObject.instructionType;
    return pop();
  }

  handleNewSend(ast.NewExpression node) {
    ast.Send send = node.send;
    generateIsDeferredLoadedCheckIfNeeded(send);

    bool isFixedList = false;
    bool isFixedListConstructorCall =
        Elements.isFixedListConstructorCall(elements[send], send, compiler);
    bool isGrowableListConstructorCall =
        Elements.isGrowableListConstructorCall(elements[send], send, compiler);

    TypeMask computeType(element) {
      Element originalElement = elements[send];
      if (isFixedListConstructorCall
          || Elements.isFilledListConstructorCall(
                  originalElement, send, compiler)) {
        isFixedList = true;
        TypeMask inferred =
            TypeMaskFactory.inferredForNode(sourceElement, send, compiler);
        return inferred.containsAll(compiler.world)
            ? backend.fixedArrayType
            : inferred;
      } else if (isGrowableListConstructorCall) {
        TypeMask inferred =
            TypeMaskFactory.inferredForNode(sourceElement, send, compiler);
        return inferred.containsAll(compiler.world)
            ? backend.extendableArrayType
            : inferred;
      } else if (Elements.isConstructorOfTypedArraySubclass(
                    originalElement, compiler)) {
        isFixedList = true;
        TypeMask inferred =
            TypeMaskFactory.inferredForNode(sourceElement, send, compiler);
        ClassElement cls = element.enclosingClass;
        assert(cls.thisType.element.isNative);
        return inferred.containsAll(compiler.world)
            ? new TypeMask.nonNullExact(cls.thisType.element, compiler.world)
            : inferred;
      } else if (element.isGenerativeConstructor) {
        ClassElement cls = element.enclosingClass;
        return new TypeMask.nonNullExact(cls.thisType.element, compiler.world);
      } else {
        return TypeMaskFactory.inferredReturnTypeForElement(
            originalElement, compiler);
      }
    }

    Element constructor = elements[send];
    CallStructure callStructure = elements.getSelector(send).callStructure;
    ConstructorElement constructorDeclaration = constructor;
    ConstructorElement constructorImplementation = constructor.implementation;
    constructor = constructorImplementation.effectiveTarget;

    final bool isSymbolConstructor =
        constructorDeclaration == compiler.symbolConstructor;
    final bool isJSArrayTypedConstructor =
        constructorDeclaration == backend.jsArrayTypedConstructor;

    if (isSymbolConstructor) {
      constructor = compiler.symbolValidatedConstructor;
      assert(invariant(send, constructor != null,
                       message: 'Constructor Symbol.validated is missing'));
      callStructure = compiler.symbolValidatedConstructorSelector.callStructure;
      assert(invariant(send, callStructure != null,
                       message: 'Constructor Symbol.validated is missing'));
    }

    bool isRedirected = constructorDeclaration.isRedirectingFactory;
    InterfaceType type = elements.getType(node);
    InterfaceType expectedType =
        constructorDeclaration.computeEffectiveTargetType(type);
    expectedType = localsHandler.substInContext(expectedType);

    if (compiler.elementHasCompileTimeError(constructor)) {
      // TODO(ahe): Do something like [generateWrongArgumentCountError].
      stack.add(graph.addConstantNull(compiler));
      return;
    }
    if (checkTypeVariableBounds(node, type)) return;

    var inputs = <HInstruction>[];
    if (constructor.isGenerativeConstructor &&
        Elements.isNativeOrExtendsNative(constructor.enclosingClass)) {
      // Native class generative constructors take a pre-constructed object.
      inputs.add(graph.addConstantNull(compiler));
    }
    // TODO(5347): Try to avoid the need for calling [implementation] before
    // calling [makeStaticArgumentList].
    if (!callStructure.signatureApplies(constructor.implementation)) {
      generateWrongArgumentCountError(send, constructor, send.arguments);
      return;
    }
    inputs.addAll(makeStaticArgumentList(callStructure,
                                         send.arguments,
                                         constructor.implementation));

    TypeMask elementType = computeType(constructor);
    if (isFixedListConstructorCall) {
      if (!inputs[0].isNumber(compiler)) {
        HTypeConversion conversion = new HTypeConversion(
          null, HTypeConversion.ARGUMENT_TYPE_CHECK, backend.numType,
          inputs[0], null);
        add(conversion);
        inputs[0] = conversion;
      }
      js.Template code = js.js.parseForeignJS('Array(#)');
      var behavior = new native.NativeBehavior();
      behavior.typesReturned.add(expectedType);
      // The allocation can throw only if the given length is a double
      // or negative.
      bool canThrow = true;
      if (inputs[0].isInteger(compiler) && inputs[0] is HConstant) {
        var constant = inputs[0];
        if (constant.constant.primitiveValue >= 0) canThrow = false;
      }
      HForeignCode foreign = new HForeignCode(code, elementType, inputs,
          nativeBehavior: behavior,
          throwBehavior: canThrow
              ? native.NativeThrowBehavior.MAY
              : native.NativeThrowBehavior.NEVER);
      push(foreign);
      TypesInferrer inferrer = compiler.typesTask.typesInferrer;
      if (inferrer.isFixedArrayCheckedForGrowable(send)) {
        js.Template code = js.js.parseForeignJS(r'#.fixed$length = Array');
        // We set the instruction as [canThrow] to avoid it being dead code.
        // We need a finer grained side effect.
        add(new HForeignCode(code, backend.nullType, [stack.last],
                throwBehavior: native.NativeThrowBehavior.MAY));
      }
    } else if (isGrowableListConstructorCall) {
      push(buildLiteralList(<HInstruction>[]));
      stack.last.instructionType = elementType;
    } else {
      ClassElement cls = constructor.enclosingClass;
      if (cls.isAbstract && constructor.isGenerativeConstructor) {
        generateAbstractClassInstantiationError(send, cls.name);
        return;
      }
      potentiallyAddTypeArguments(inputs, cls, expectedType);

      addInlinedInstantiation(expectedType);
      pushInvokeStatic(node, constructor, inputs, elementType);
      removeInlinedInstantiation(expectedType);
    }
    HInstruction newInstance = stack.last;
    if (isFixedList) {
      // Overwrite the element type, in case the allocation site has
      // been inlined.
      newInstance.instructionType = elementType;
      JavaScriptItemCompilationContext context = work.compilationContext;
      context.allocatedFixedLists.add(newInstance);
    }

    // The List constructor forwards to a Dart static method that does
    // not know about the type argument. Therefore we special case
    // this constructor to have the setRuntimeTypeInfo called where
    // the 'new' is done.
    if (backend.classNeedsRti(compiler.listClass) &&
        (isFixedListConstructorCall || isGrowableListConstructorCall ||
         isJSArrayTypedConstructor)) {
      newInstance = handleListConstructor(type, send, pop());
      stack.add(newInstance);
    }

    // Finally, if we called a redirecting factory constructor, check the type.
    if (isRedirected) {
      HInstruction checked = potentiallyCheckOrTrustType(newInstance, type);
      if (checked != newInstance) {
        pop();
        stack.add(checked);
      }
    }
  }

  void potentiallyAddTypeArguments(List<HInstruction> inputs, ClassElement cls,
                                   InterfaceType expectedType) {
    if (!backend.classNeedsRti(cls)) return;
    assert(expectedType.typeArguments.isEmpty ||
        cls.typeVariables.length == expectedType.typeArguments.length);
    expectedType.typeArguments.forEach((DartType argument) {
      inputs.add(analyzeTypeArgument(argument));
    });
  }

  /// In checked mode checks the [type] of [node] to be well-bounded. The method
  /// returns [:true:] if an error can be statically determined.
  bool checkTypeVariableBounds(ast.NewExpression node, InterfaceType type) {
    if (!compiler.enableTypeAssertions) return false;

    Map<DartType, Set<DartType>> seenChecksMap =
        new Map<DartType, Set<DartType>>();
    bool definitelyFails = false;

    addTypeVariableBoundCheck(GenericType instance,
                              DartType typeArgument,
                              TypeVariableType typeVariable,
                              DartType bound) {
      if (definitelyFails) return;

      int subtypeRelation = compiler.types.computeSubtypeRelation(typeArgument, bound);
      if (subtypeRelation == Types.IS_SUBTYPE) return;

      String message =
          "Can't create an instance of malbounded type '$type': "
          "'${typeArgument}' is not a subtype of bound '${bound}' for "
          "type variable '${typeVariable}' of type "
          "${type == instance
              ? "'${type.element.thisType}'"
              : "'${instance.element.thisType}' on the supertype "
                "'${instance}' of '${type}'"
            }.";
      if (subtypeRelation == Types.NOT_SUBTYPE) {
        generateTypeError(node, message);
        definitelyFails = true;
        return;
      } else if (subtypeRelation == Types.MAYBE_SUBTYPE) {
        Set<DartType> seenChecks =
            seenChecksMap.putIfAbsent(typeArgument, () => new Set<DartType>());
        if (!seenChecks.contains(bound)) {
          seenChecks.add(bound);
          assertIsSubtype(node, typeArgument, bound, message);
        }
      }
    }

    compiler.types.checkTypeVariableBounds(type, addTypeVariableBoundCheck);
    if (definitelyFails) {
      return true;
    }
    for (InterfaceType supertype in type.element.allSupertypes) {
      DartType instance = type.asInstanceOf(supertype.element);
      compiler.types.checkTypeVariableBounds(instance,
          addTypeVariableBoundCheck);
      if (definitelyFails) {
        return true;
      }
    }
    return false;
  }

  @override
  visitAssert(ast.Send node, ast.Node expression, _) {
    if (!compiler.enableUserAssertions) {
      stack.add(graph.addConstantNull(compiler));
      return;
    }
    assert(invariant(node, node.arguments.tail.isEmpty,
        message: "Invalid assertion: $node"));
    generateStaticFunctionInvoke(
        node, backend.assertMethod, CallStructure.ONE_ARG);
  }

  visitStaticSend(ast.Send node) {
    internalError(node, "Unexpected visitStaticSend");
  }

  /// Generate an invocation to the static or top level [function].
  void generateStaticFunctionInvoke(
      ast.Send node,
      FunctionElement function,
      CallStructure callStructure) {
    generateIsDeferredLoadedCheckIfNeeded(node);

    List<HInstruction> inputs = makeStaticArgumentList(
        callStructure,
        node.arguments,
        function.implementation);

    if (function == compiler.identicalFunction) {
      pushWithPosition(
          new HIdentity(inputs[0], inputs[1], null, backend.boolType), node);
      return;
    } else {
      pushInvokeStatic(node, function, inputs);
    }
  }

  /// Generate an invocation to a static or top level function with the wrong
  /// number of arguments.
  void generateStaticFunctionIncompatibleInvoke(ast.Send node,
                                                Element element) {
    generateWrongArgumentCountError(node, element, node.arguments);
  }

  @override
  void visitStaticFieldInvoke(
      ast.Send node,
      FieldElement field,
      ast.NodeList arguments,
      CallStructure callStructure,
      _) {
    generateStaticFieldGet(node, field);
    generateCallInvoke(node, pop());
  }

  @override
  void visitStaticFunctionInvoke(
      ast.Send node,
      MethodElement function,
      ast.NodeList arguments,
      CallStructure callStructure,
      _) {
    generateStaticFunctionInvoke(node, function, callStructure);
  }

  @override
  void visitStaticFunctionIncompatibleInvoke(
      ast.Send node,
      MethodElement function,
      ast.NodeList arguments,
      CallStructure callStructure,
      _) {
    generateStaticFunctionIncompatibleInvoke(node, function);
  }

  @override
  void visitStaticGetterInvoke(
      ast.Send node,
      FunctionElement getter,
      ast.NodeList arguments,
      CallStructure callStructure,
      _) {
    generateStaticGetterGet(node, getter);
    generateCallInvoke(node, pop());
  }

  @override
  void visitTopLevelFieldInvoke(
      ast.Send node,
      FieldElement field,
      ast.NodeList arguments,
      CallStructure callStructure,
      _) {
    generateStaticFieldGet(node, field);
    generateCallInvoke(node, pop());
  }

  @override
  void visitTopLevelFunctionInvoke(
      ast.Send node,
      MethodElement function,
      ast.NodeList arguments,
      CallStructure callStructure,
      _) {
    if (function.isForeign(backend)) {
      handleForeignSend(node, function);
    } else {
      generateStaticFunctionInvoke(node, function, callStructure);
    }
  }

  @override
  void visitTopLevelFunctionIncompatibleInvoke(
      ast.Send node,
      MethodElement function,
      ast.NodeList arguments,
      CallStructure callStructure,
      _) {
    generateStaticFunctionIncompatibleInvoke(node, function);
  }

  @override
  void visitTopLevelGetterInvoke(
      ast.Send node,
      FunctionElement getter,
      ast.NodeList arguments,
      CallStructure callStructure,
      _) {
    generateStaticGetterGet(node, getter);
    generateCallInvoke(node, pop());
  }

  @override
  void visitUnresolvedGet(
      ast.Send node,
      Element element,
      _) {
    generateStaticUnresolvedGet(node, element);
  }

  @override
  void visitUnresolvedInvoke(
      ast.Send node,
      Element element,
      ast.NodeList arguments,
      Selector selector,
      _) {
    if (element is ErroneousElement) {
      // An erroneous element indicates that the funciton could not be
      // resolved (a warning has been issued).
      generateThrowNoSuchMethod(node,
                                noSuchMethodTargetSymbolString(element),
                                argumentNodes: node.arguments);
    } else {
      // TODO(ahe): Do something like [generateWrongArgumentCountError].
      stack.add(graph.addConstantNull(compiler));
    }
    return;
  }

  HConstant addConstantString(String string) {
    ast.DartString dartString = new ast.DartString.literal(string);
    ConstantValue constant = constantSystem.createString(dartString);
    return graph.addConstant(constant, compiler);
  }

  visitClassTypeLiteralGet(
      ast.Send node,
      ConstantExpression constant,
      _) {
    generateConstantTypeLiteral(node);
  }

  visitClassTypeLiteralInvoke(
      ast.Send node,
      ConstantExpression constant,
      ast.NodeList arguments,
      CallStructure callStructure,
      _) {
    generateConstantTypeLiteral(node);
    generateTypeLiteralCall(node);
  }

  visitTypedefTypeLiteralGet(
      ast.Send node,
      ConstantExpression constant,
      _) {
    generateConstantTypeLiteral(node);
  }

  visitTypedefTypeLiteralInvoke(
      ast.Send node,
      ConstantExpression constant,
      ast.NodeList arguments,
      CallStructure callStructure,
      _) {
    generateConstantTypeLiteral(node);
    generateTypeLiteralCall(node);
  }

  visitTypeVariableTypeLiteralGet(
      ast.Send node,
      TypeVariableElement element,
      _) {
    generateTypeVariableLiteral(node, element.type);
  }

  visitTypeVariableTypeLiteralInvoke(
      ast.Send node,
      TypeVariableElement element,
      ast.NodeList arguments,
      CallStructure callStructure,
      _) {
    generateTypeVariableLiteral(node, element.type);
    generateTypeLiteralCall(node);
  }

  visitDynamicTypeLiteralGet(
      ast.Send node,
      ConstantExpression constant,
      _) {
    generateConstantTypeLiteral(node);
  }

  visitDynamicTypeLiteralInvoke(
      ast.Send node,
      ConstantExpression constant,
      ast.NodeList arguments,
      CallStructure callStructure,
      _) {
    generateConstantTypeLiteral(node);
    generateTypeLiteralCall(node);
  }

  /// Generate the constant value for a constant type literal.
  void generateConstantTypeLiteral(ast.Send node) {
    generateIsDeferredLoadedCheckIfNeeded(node);
    // TODO(karlklose): add type representation
    if (node.isCall) {
      // The node itself is not a constant but we register the selector (the
      // identifier that refers to the class/typedef) as a constant.
      stack.add(addConstant(node.selector));
    } else {
      stack.add(addConstant(node));
    }
  }

  /// Generate the literal for [typeVariable] in the current context.
  void generateTypeVariableLiteral(ast.Send node,
                                   TypeVariableType typeVariable) {
    DartType type = localsHandler.substInContext(typeVariable);
    HInstruction value = analyzeTypeArgument(type);
    pushInvokeStatic(node,
                     backend.getRuntimeTypeToString(),
                     [value],
                     backend.stringType);
    pushInvokeStatic(node,
                     backend.getCreateRuntimeType(),
                     [pop()]);
  }

  /// Generate a call to a type literal.
  void generateTypeLiteralCall(ast.Send node) {
    // This send is of the form 'e(...)', where e is resolved to a type
    // reference. We create a regular closure call on the result of the type
    // reference instead of creating a NoSuchMethodError to avoid pulling it
    // in if it is not used (e.g., in a try/catch).
    HInstruction target = pop();
    generateCallInvoke(node, target);
  }

  /// Generate a '.call' invocation on [target].
  void generateCallInvoke(ast.Send node, HInstruction target) {
    Selector selector = elements.getSelector(node);
    List<HInstruction> inputs = <HInstruction>[target];
    addDynamicSendArgumentsToList(node, inputs);
    Selector closureSelector = new Selector.callClosureFrom(selector);
    pushWithPosition(
        new HInvokeClosure(closureSelector, inputs, backend.dynamicType), node);
  }

  visitGetterSend(ast.Send node) {
    internalError(node, "Unexpected visitGetterSend");
  }

  // TODO(antonm): migrate rest of SsaFromAstMixin to internalError.
  internalError(Spannable node, String reason) {
    compiler.internalError(node, reason);
  }

  void generateError(ast.Node node, String message, Element helper) {
    HInstruction errorMessage = addConstantString(message);
    pushInvokeStatic(node, helper, [errorMessage]);
  }

  void generateRuntimeError(ast.Node node, String message) {
    generateError(node, message, backend.getThrowRuntimeError());
  }

  void generateTypeError(ast.Node node, String message) {
    generateError(node, message, backend.getThrowTypeError());
  }

  void generateAbstractClassInstantiationError(ast.Node node, String message) {
    generateError(node,
                  message,
                  backend.getThrowAbstractClassInstantiationError());
  }

  void generateThrowNoSuchMethod(ast.Node diagnosticNode,
                                 String methodName,
                                 {Link<ast.Node> argumentNodes,
                                  List<HInstruction> argumentValues,
                                  List<String> existingArguments}) {
    Element helper = backend.getThrowNoSuchMethod();
    ConstantValue receiverConstant =
        constantSystem.createString(new ast.DartString.empty());
    HInstruction receiver = graph.addConstant(receiverConstant, compiler);
    ast.DartString dartString = new ast.DartString.literal(methodName);
    ConstantValue nameConstant = constantSystem.createString(dartString);
    HInstruction name = graph.addConstant(nameConstant, compiler);
    if (argumentValues == null) {
      argumentValues = <HInstruction>[];
      argumentNodes.forEach((argumentNode) {
        visit(argumentNode);
        HInstruction value = pop();
        argumentValues.add(value);
      });
    }
    HInstruction arguments = buildLiteralList(argumentValues);
    add(arguments);
    HInstruction existingNamesList;
    if (existingArguments != null) {
      List<HInstruction> existingNames = <HInstruction>[];
      for (String name in existingArguments) {
        HInstruction nameConstant =
            graph.addConstantString(new ast.DartString.literal(name), compiler);
        existingNames.add(nameConstant);
      }
      existingNamesList = buildLiteralList(existingNames);
      add(existingNamesList);
    } else {
      existingNamesList = graph.addConstantNull(compiler);
    }
    pushInvokeStatic(diagnosticNode,
                     helper,
                     [receiver, name, arguments, existingNamesList]);
  }

  /**
   * Generate code to throw a [NoSuchMethodError] exception for calling a
   * method with a wrong number of arguments or mismatching named optional
   * arguments.
   */
  void generateWrongArgumentCountError(ast.Node diagnosticNode,
                                       FunctionElement function,
                                       Link<ast.Node> argumentNodes) {
    List<String> existingArguments = <String>[];
    FunctionSignature signature = function.functionSignature;
    signature.forEachParameter((Element parameter) {
      existingArguments.add(parameter.name);
    });
    generateThrowNoSuchMethod(diagnosticNode,
                              function.name,
                              argumentNodes: argumentNodes,
                              existingArguments: existingArguments);
  }

  @override
  handleNewExpression(ast.NewExpression node) {
    Element element = elements[node.send];
    final bool isSymbolConstructor = element == compiler.symbolConstructor;
    if (!Elements.isErroneous(element)) {
      ConstructorElement function = element;
      element = function.effectiveTarget;
    }
    if (Elements.isErroneous(element)) {
      if (element is !ErroneousElement) {
        // TODO(ahe): Do something like [generateWrongArgumentCountError].
        stack.add(graph.addConstantNull(compiler));
        return;
      }
      ErroneousElement error = element;
      if (error.messageKind == MessageKind.CANNOT_FIND_CONSTRUCTOR) {
        generateThrowNoSuchMethod(
            node.send,
            noSuchMethodTargetSymbolString(error, 'constructor'),
            argumentNodes: node.send.arguments);
      } else {
        Message message = error.messageKind.message(error.messageArguments);
        generateRuntimeError(node.send, message.toString());
      }
    } else if (node.isConst) {
      stack.add(addConstant(node));
      if (isSymbolConstructor) {
        ConstructedConstantValue symbol = getConstantForNode(node);
        StringConstantValue stringConstant = symbol.fields.values.single;
        String nameString = stringConstant.toDartString().slowToString();
        registry.registerConstSymbol(nameString);
      }
    } else {
      handleNewSend(node);
    }
  }

  void pushInvokeDynamic(ast.Node node,
                         Selector selector,
                         List<HInstruction> arguments,
                         {ast.Node location}) {
    if (location == null) location = node;

    // We prefer to not inline certain operations on indexables,
    // because the constant folder will handle them better and turn
    // them into simpler instructions that allow further
    // optimizations.
    bool isOptimizableOperationOnIndexable(Selector selector, Element element) {
      bool isLength = selector.isGetter
          && selector.name == "length";
      if (isLength || selector.isIndex) {
        TypeMask type = new TypeMask.nonNullExact(
            element.enclosingClass.declaration, compiler.world);
        return type.satisfies(backend.jsIndexableClass, compiler.world);
      } else if (selector.isIndexSet) {
        TypeMask type = new TypeMask.nonNullExact(
            element.enclosingClass.declaration, compiler.world);
        return type.satisfies(backend.jsMutableIndexableClass, compiler.world);
      } else {
        return false;
      }
    }

    bool isOptimizableOperation(Selector selector, Element element) {
      ClassElement cls = element.enclosingClass;
      if (isOptimizableOperationOnIndexable(selector, element)) return true;
      if (!backend.interceptedClasses.contains(cls)) return false;
      if (selector.isOperator) return true;
      if (selector.isSetter) return true;
      if (selector.isIndex) return true;
      if (selector.isIndexSet) return true;
      if (element == backend.jsArrayAdd
          || element == backend.jsArrayRemoveLast
          || element == backend.jsStringSplit) {
        return true;
      }
      return false;
    }

    Element element = compiler.world.locateSingleElement(selector);
    if (element != null
        && !element.isField
        && !(element.isGetter && selector.isCall)
        && !(element.isFunction && selector.isGetter)
        && !isOptimizableOperation(selector, element)) {
      if (tryInlineMethod(element, selector, arguments, node)) {
        return;
      }
    }

    HInstruction receiver = arguments[0];
    List<HInstruction> inputs = <HInstruction>[];
    bool isIntercepted = backend.isInterceptedSelector(selector);
    if (isIntercepted) {
      inputs.add(invokeInterceptor(receiver));
    }
    inputs.addAll(arguments);
    TypeMask type = TypeMaskFactory.inferredTypeForSelector(selector, compiler);
    if (selector.isGetter) {
      pushWithPosition(
          new HInvokeDynamicGetter(selector, null, inputs, type),
          location);
    } else if (selector.isSetter) {
      pushWithPosition(
          new HInvokeDynamicSetter(selector, null, inputs, type),
          location);
    } else {
      pushWithPosition(
          new HInvokeDynamicMethod(selector, inputs, type, isIntercepted),
          location);
    }
  }

  void pushInvokeStatic(ast.Node location,
                        Element element,
                        List<HInstruction> arguments,
                        [TypeMask type]) {
    if (tryInlineMethod(element, null, arguments, location)) {
      return;
    }

    if (type == null) {
      type = TypeMaskFactory.inferredReturnTypeForElement(element, compiler);
    }
    bool targetCanThrow = !compiler.world.getCannotThrow(element);
    // TODO(5346): Try to avoid the need for calling [declaration] before
    // creating an [HInvokeStatic].
    HInvokeStatic instruction = new HInvokeStatic(
        element.declaration, arguments, type, targetCanThrow: targetCanThrow);
    if (!currentInlinedInstantiations.isEmpty) {
      instruction.instantiatedTypes = new List<DartType>.from(
          currentInlinedInstantiations);
    }
    instruction.sideEffects = compiler.world.getSideEffectsOfElement(element);
    if (location == null) {
      push(instruction);
    } else {
      pushWithPosition(instruction, location);
    }
  }

  HInstruction buildInvokeSuper(Selector selector,
                                Element element,
                                List<HInstruction> arguments) {
    HInstruction receiver = localsHandler.readThis();
    // TODO(5346): Try to avoid the need for calling [declaration] before
    // creating an [HStatic].
    List<HInstruction> inputs = <HInstruction>[];
    if (backend.isInterceptedSelector(selector) &&
        // Fields don't need an interceptor; consider generating HFieldGet/Set
        // instead.
        element.kind != ElementKind.FIELD) {
      inputs.add(invokeInterceptor(receiver));
    }
    inputs.add(receiver);
    inputs.addAll(arguments);
    TypeMask type;
    if (!element.isGetter && selector.isGetter) {
      type = TypeMaskFactory.inferredTypeForElement(element, compiler);
    } else {
      type = TypeMaskFactory.inferredReturnTypeForElement(element, compiler);
    }
    HInstruction instruction = new HInvokeSuper(
        element,
        currentNonClosureClass,
        selector,
        inputs,
        type,
        isSetter: selector.isSetter || selector.isIndexSet);
    instruction.sideEffects = compiler.world.getSideEffectsOfSelector(selector);
    return instruction;
  }

  void handleComplexOperatorSend(ast.SendSet node,
                                 HInstruction receiver,
                                 Link<ast.Node> arguments) {
    HInstruction rhs;
    if (node.isPrefix || node.isPostfix) {
      rhs = graph.addConstantInt(1, compiler);
    } else {
      visit(arguments.head);
      assert(arguments.tail.isEmpty);
      rhs = pop();
    }
    visitBinarySend(receiver, rhs,
                    elements.getOperatorSelectorInComplexSendSet(node),
                    node,
                    location: node.assignmentOperator);
  }

  @override
  handleSendSet(ast.SendSet node) {
    generateIsDeferredLoadedCheckIfNeeded(node);
    Element element = elements[node];
    if (!Elements.isUnresolved(element) && element.impliesType) {
      ast.Identifier selector = node.selector;
      generateThrowNoSuchMethod(node, selector.source,
                                argumentNodes: node.arguments);
      return;
    }
    ast.Operator op = node.assignmentOperator;
    if (node.isSuperCall) {
      HInstruction result;
      List<HInstruction> setterInputs = <HInstruction>[];
      if (identical(node.assignmentOperator.source, '=')) {
        addDynamicSendArgumentsToList(node, setterInputs);
        result = setterInputs.last;
      } else {
        Element getter = elements[node.selector];
        List<HInstruction> getterInputs = <HInstruction>[];
        Link<ast.Node> arguments = node.arguments;
        if (node.isIndex) {
          // If node is of the from [:super.foo[0] += 2:], the send has
          // two arguments: the index and the left hand side. We get
          // the index and add it as input of the getter and the
          // setter.
          visit(arguments.head);
          arguments = arguments.tail;
          HInstruction index = pop();
          getterInputs.add(index);
          setterInputs.add(index);
        }
        HInstruction getterInstruction;
        Selector getterSelector =
            elements.getGetterSelectorInComplexSendSet(node);
        if (Elements.isUnresolved(getter)) {
          generateSuperNoSuchMethodSend(
              node,
              getterSelector,
              getterInputs);
          getterInstruction = pop();
        } else {
          getterInstruction = buildInvokeSuper(
              getterSelector, getter, getterInputs);
          add(getterInstruction);
        }
        handleComplexOperatorSend(node, getterInstruction, arguments);
        setterInputs.add(pop());

        if (node.isPostfix) {
          result = getterInstruction;
        } else {
          result = setterInputs.last;
        }
      }
      Selector setterSelector = elements.getSelector(node);
      if (Elements.isUnresolved(element)
          || !setterSelector.applies(element, compiler.world)) {
        generateSuperNoSuchMethodSend(
            node, setterSelector, setterInputs);
        pop();
      } else {
        add(buildInvokeSuper(setterSelector, element, setterInputs));
      }
      stack.add(result);
    } else if (node.isIndex) {
      if ("=" == op.source) {
        generateDynamicSend(node);
      } else {
        visit(node.receiver);
        HInstruction receiver = pop();
        Link<ast.Node> arguments = node.arguments;
        HInstruction index;
        if (node.isIndex) {
          visit(arguments.head);
          arguments = arguments.tail;
          index = pop();
        }

        pushInvokeDynamic(
            node,
            elements.getGetterSelectorInComplexSendSet(node),
            [receiver, index]);
        HInstruction getterInstruction = pop();

        handleComplexOperatorSend(node, getterInstruction, arguments);
        HInstruction value = pop();

        pushInvokeDynamic(
            node, elements.getSelector(node), [receiver, index, value]);
        pop();

        if (node.isPostfix) {
          stack.add(getterInstruction);
        } else {
          stack.add(value);
        }
      }
    } else if ("=" == op.source) {
      Link<ast.Node> link = node.arguments;
      assert(!link.isEmpty && link.tail.isEmpty);
      if (Elements.isInstanceSend(node, elements)) {
        HInstruction receiver = generateInstanceSendReceiver(node);
        visit(link.head);
        generateInstanceSetterWithCompiledReceiver(node, receiver, pop());
      } else {
        visit(link.head);
        generateNonInstanceSetter(node, element, pop());
      }
    } else if (identical(op.source, "is")) {
      compiler.internalError(op, "is-operator as SendSet.");
    } else {
      assert("++" == op.source || "--" == op.source ||
             node.assignmentOperator.source.endsWith("="));

      // [receiver] is only used if the node is an instance send.
      HInstruction receiver = null;
      Element getter = elements[node.selector];

      if (!Elements.isUnresolved(getter) && getter.impliesType) {
        ast.Identifier selector = node.selector;
        generateThrowNoSuchMethod(node, selector.source,
                                  argumentNodes: node.arguments);
        return;
      } else if (Elements.isInstanceSend(node, elements)) {
        receiver = generateInstanceSendReceiver(node);
        generateInstanceGetterWithCompiledReceiver(
            node, elements.getGetterSelectorInComplexSendSet(node), receiver);
      } else if (getter.isErroneous) {
        generateStaticUnresolvedGet(node, getter);
      } else if (getter.isField) {
        generateStaticFieldGet(node, getter);
      } else if (getter.isGetter) {
        generateStaticGetterGet(node, getter);
      } else if (getter.isFunction) {
        generateStaticFunctionGet(node, getter);
      } else if (getter.isLocal) {
        handleLocalGet(getter);
      } else {
        internalError(node, "Unexpected getter: $getter");
      }
      HInstruction getterInstruction = pop();
      handleComplexOperatorSend(node, getterInstruction, node.arguments);
      HInstruction value = pop();
      assert(value != null);
      if (Elements.isInstanceSend(node, elements)) {
        assert(receiver != null);
        generateInstanceSetterWithCompiledReceiver(node, receiver, value);
      } else {
        assert(receiver == null);
        generateNonInstanceSetter(node, element, value);
      }
      if (node.isPostfix) {
        pop();
        stack.add(getterInstruction);
      }
    }
  }

  void visitLiteralInt(ast.LiteralInt node) {
    stack.add(graph.addConstantInt(node.value, compiler));
  }

  void visitLiteralDouble(ast.LiteralDouble node) {
    stack.add(graph.addConstantDouble(node.value, compiler));
  }

  void visitLiteralBool(ast.LiteralBool node) {
    stack.add(graph.addConstantBool(node.value, compiler));
  }

  void visitLiteralString(ast.LiteralString node) {
    stack.add(graph.addConstantString(node.dartString, compiler));
  }

  void visitLiteralSymbol(ast.LiteralSymbol node) {
    stack.add(addConstant(node));
    registry.registerConstSymbol(node.slowNameString);
  }

  void visitStringJuxtaposition(ast.StringJuxtaposition node) {
    if (!node.isInterpolation) {
      // This is a simple string with no interpolations.
      stack.add(graph.addConstantString(node.dartString, compiler));
      return;
    }
    StringBuilderVisitor stringBuilder = new StringBuilderVisitor(this, node);
    stringBuilder.visit(node);
    stack.add(stringBuilder.result);
  }

  void visitLiteralNull(ast.LiteralNull node) {
    stack.add(graph.addConstantNull(compiler));
  }

  visitNodeList(ast.NodeList node) {
    for (Link<ast.Node> link = node.nodes; !link.isEmpty; link = link.tail) {
      if (isAborted()) {
        compiler.reportWarning(link.head,
            MessageKind.GENERIC, {'text': 'dead code'});
      } else {
        visit(link.head);
      }
    }
  }

  void visitParenthesizedExpression(ast.ParenthesizedExpression node) {
    visit(node.expression);
  }

  visitOperator(ast.Operator node) {
    // Operators are intercepted in their surrounding Send nodes.
    compiler.internalError(node,
        'SsaBuilder.visitOperator should not be called.');
  }

  visitCascade(ast.Cascade node) {
    visit(node.expression);
    // Remove the result and reveal the duplicated receiver on the stack.
    pop();
  }

  visitCascadeReceiver(ast.CascadeReceiver node) {
    visit(node.expression);
    dup();
  }

  void handleInTryStatement() {
    if (!inTryStatement) return;
    HBasicBlock block = close(new HExitTry());
    HBasicBlock newBlock = graph.addNewBlock();
    block.addSuccessor(newBlock);
    open(newBlock);
  }

  visitRethrow(ast.Rethrow node) {
    HInstruction exception = rethrowableException;
    if (exception == null) {
      exception = graph.addConstantNull(compiler);
      compiler.internalError(node,
          'rethrowableException should not be null.');
    }
    handleInTryStatement();
    closeAndGotoExit(new HThrow(exception, isRethrow: true));
  }

  visitRedirectingFactoryBody(ast.RedirectingFactoryBody node) {
    ConstructorElement targetConstructor =
        elements.getRedirectingTargetConstructor(node).implementation;
    ConstructorElement redirectingConstructor = sourceElement.implementation;
    List<HInstruction> inputs = <HInstruction>[];
    FunctionSignature targetSignature = targetConstructor.functionSignature;
    FunctionSignature redirectingSignature =
        redirectingConstructor.functionSignature;
    redirectingSignature.forEachRequiredParameter((ParameterElement element) {
      inputs.add(localsHandler.readLocal(element));
    });
    List<Element> targetOptionals =
        targetSignature.orderedOptionalParameters;
    List<Element> redirectingOptionals =
        redirectingSignature.orderedOptionalParameters;
    int i = 0;
    for (; i < redirectingOptionals.length; i++) {
      ParameterElement parameter = redirectingOptionals[i];
      inputs.add(localsHandler.readLocal(parameter));
    }
    for (; i < targetOptionals.length; i++) {
      inputs.add(handleConstantForOptionalParameter(targetOptionals[i]));
    }
    ClassElement targetClass = targetConstructor.enclosingClass;
    if (backend.classNeedsRti(targetClass)) {
      ClassElement cls = redirectingConstructor.enclosingClass;
      InterfaceType targetType =
          redirectingConstructor.computeEffectiveTargetType(cls.thisType);
      targetType = localsHandler.substInContext(targetType);
      targetType.typeArguments.forEach((DartType argument) {
        inputs.add(analyzeTypeArgument(argument));
      });
    }
    pushInvokeStatic(node, targetConstructor, inputs);
    HInstruction value = pop();
    emitReturn(value, node);
  }

  /// Returns true if the [type] is a valid return type for an asynchronous
  /// function.
  ///
  /// Asynchronous functions return a `Future`, and a valid return is thus
  /// either dynamic, Object, or Future.
  ///
  /// We do not accept the internal Future implementation class.
  bool isValidAsyncReturnType(DartType type) {
    assert (isBuildingAsyncFunction);
    // TODO(sigurdm): In an internal library a function could be declared:
    //
    // _FutureImpl foo async => 1;
    //
    // This should be valid (because the actual value returned from an async
    // function is a `_FutureImpl`), but currently false is returned in this
    // case.
    return type.isDynamic ||
           type.isObject ||
           (type is InterfaceType &&
               type.element == compiler.futureClass);
  }

  visitReturn(ast.Return node) {
    if (identical(node.beginToken.stringValue, 'native')) {
      native.handleSsaNative(this, node.expression);
      return;
    }
    HInstruction value;
    if (node.expression == null) {
      value = graph.addConstantNull(compiler);
    } else {
      visit(node.expression);
      value = pop();
      if (isBuildingAsyncFunction) {
        if (compiler.enableTypeAssertions &&
            !isValidAsyncReturnType(returnType)) {
          String message =
                "Async function returned a Future, "
                "was declared to return a $returnType.";
          generateTypeError(node, message);
          pop();
          return;
        }
      } else {
        value = potentiallyCheckOrTrustType(value, returnType);
      }
    }

    handleInTryStatement();
    emitReturn(value, node);
  }

  visitThrow(ast.Throw node) {
    visitThrowExpression(node.expression);
    if (isReachable) {
      handleInTryStatement();
      push(new HThrowExpression(pop()));
      isReachable = false;
    }
  }

  visitYield(ast.Yield node) {
    visit(node.expression);
    HInstruction yielded = pop();
    add(new HYield(yielded, node.hasStar));
  }

  visitAwait(ast.Await node) {
    visit(node.expression);
    HInstruction awaited = pop();
    // TODO(herhut): Improve this type.
    push(new HAwait(awaited, new TypeMask.subclass(compiler.objectClass,
                                                   compiler.world)));
  }

  visitTypeAnnotation(ast.TypeAnnotation node) {
    compiler.internalError(node,
        'Visiting type annotation in SSA builder.');
  }

  visitVariableDefinitions(ast.VariableDefinitions node) {
    assert(isReachable);
    for (Link<ast.Node> link = node.definitions.nodes;
         !link.isEmpty;
         link = link.tail) {
      ast.Node definition = link.head;
      if (definition is ast.Identifier) {
        HInstruction initialValue = graph.addConstantNull(compiler);
        LocalElement local = elements[definition];
        localsHandler.updateLocal(local, initialValue);
      } else {
        assert(definition is ast.SendSet);
        visitSendSet(definition);
        pop();  // Discard value.
      }
    }
  }

  HInstruction setRtiIfNeeded(HInstruction object, ast.Node node) {
    InterfaceType type = localsHandler.substInContext(elements.getType(node));
    if (!backend.classNeedsRti(type.element) || type.treatAsRaw) {
      return object;
    }
    List<HInstruction> arguments = <HInstruction>[];
    for (DartType argument in type.typeArguments) {
      arguments.add(analyzeTypeArgument(argument));
    }
    // TODO(15489): Register at codegen.
    registry.registerInstantiatedType(type);
    return callSetRuntimeTypeInfo(type.element, arguments, object);
  }

  visitLiteralList(ast.LiteralList node) {
    HInstruction instruction;

    if (node.isConst) {
      instruction = addConstant(node);
    } else {
      List<HInstruction> inputs = <HInstruction>[];
      for (Link<ast.Node> link = node.elements.nodes;
           !link.isEmpty;
           link = link.tail) {
        visit(link.head);
        inputs.add(pop());
      }
      instruction = buildLiteralList(inputs);
      add(instruction);
      instruction = setRtiIfNeeded(instruction, node);
    }

    TypeMask type =
        TypeMaskFactory.inferredForNode(sourceElement, node, compiler);
    if (!type.containsAll(compiler.world)) instruction.instructionType = type;
    stack.add(instruction);
  }

  visitConditional(ast.Conditional node) {
    SsaBranchBuilder brancher = new SsaBranchBuilder(this, node);
    brancher.handleConditional(() => visit(node.condition),
                               () => visit(node.thenExpression),
                               () => visit(node.elseExpression));
  }

  visitStringInterpolation(ast.StringInterpolation node) {
    StringBuilderVisitor stringBuilder = new StringBuilderVisitor(this, node);
    stringBuilder.visit(node);
    stack.add(stringBuilder.result);
  }

  visitStringInterpolationPart(ast.StringInterpolationPart node) {
    // The parts are iterated in visitStringInterpolation.
    compiler.internalError(node,
      'SsaBuilder.visitStringInterpolation should not be called.');
  }

  visitEmptyStatement(ast.EmptyStatement node) {
    // Do nothing, empty statement.
  }

  visitModifiers(ast.Modifiers node) {
    compiler.unimplemented(node, 'SsaFromAstMixin.visitModifiers.');
  }

  visitBreakStatement(ast.BreakStatement node) {
    assert(!isAborted());
    handleInTryStatement();
    JumpTarget target = elements.getTargetOf(node);
    assert(target != null);
    JumpHandler handler = jumpTargets[target];
    assert(handler != null);
    if (node.target == null) {
      handler.generateBreak();
    } else {
      LabelDefinition label = elements.getTargetLabel(node);
      handler.generateBreak(label);
    }
  }

  visitContinueStatement(ast.ContinueStatement node) {
    handleInTryStatement();
    JumpTarget target = elements.getTargetOf(node);
    assert(target != null);
    JumpHandler handler = jumpTargets[target];
    assert(handler != null);
    if (node.target == null) {
      handler.generateContinue();
    } else {
      LabelDefinition label = elements.getTargetLabel(node);
      assert(label != null);
      handler.generateContinue(label);
    }
  }

  /**
   * Creates a [JumpHandler] for a statement. The node must be a jump
   * target. If there are no breaks or continues targeting the statement,
   * a special "null handler" is returned.
   *
   * [isLoopJump] is [:true:] when the jump handler is for a loop. This is used
   * to distinguish the synthetized loop created for a switch statement with
   * continue statements from simple switch statements.
   */
  JumpHandler createJumpHandler(ast.Statement node, {bool isLoopJump}) {
    JumpTarget element = elements.getTargetDefinition(node);
    if (element == null || !identical(element.statement, node)) {
      // No breaks or continues to this node.
      return new NullJumpHandler(compiler);
    }
    if (isLoopJump && node is ast.SwitchStatement) {
      // Create a special jump handler for loops created for switch statements
      // with continue statements.
      return new SwitchCaseJumpHandler(this, element, node);
    }
    return new JumpHandler(this, element);
  }

  visitAsyncForIn(ast.AsyncForIn node) {
    // The async-for is implemented with a StreamIterator.
    HInstruction streamIterator;

    visit(node.expression);
    HInstruction expression = pop();
    pushInvokeStatic(node,
                     backend.getStreamIteratorConstructor(),
                     [expression, graph.addConstantNull(compiler)]);
    streamIterator = pop();

    void buildInitializer() {}

    HInstruction buildCondition() {
      Selector selector = elements.getMoveNextSelector(node);
      pushInvokeDynamic(node, selector, [streamIterator]);
      HInstruction future = pop();
      push(new HAwait(future, new TypeMask.subclass(compiler.objectClass,
                                                    compiler.world)));
      return popBoolified();
    }
    void buildBody() {
      Selector call = elements.getCurrentSelector(node);
      pushInvokeDynamic(node, call, [streamIterator]);

      ast.Node identifier = node.declaredIdentifier;
      Element variable = elements.getForInVariable(node);
      Selector selector = elements.getSelector(identifier);

      HInstruction value = pop();
      if (identifier.asSend() != null
          && Elements.isInstanceSend(identifier, elements)) {
        HInstruction receiver = generateInstanceSendReceiver(identifier);
        assert(receiver != null);
        generateInstanceSetterWithCompiledReceiver(
            null,
            receiver,
            value,
            selector: selector,
            location: identifier);
      } else {
        generateNonInstanceSetter(
            null, variable, value, location: identifier);
      }
      pop(); // Pop the value pushed by the setter call.

      visit(node.body);
    }

    void buildUpdate() {};

    buildProtectedByFinally(() {
      handleLoop(node,
                 buildInitializer,
                 buildCondition,
                 buildUpdate,
                 buildBody);
    }, () {
      pushInvokeDynamic(node, new Selector.call("cancel", null, 0),
          [streamIterator]);
      push(new HAwait(pop(), new TypeMask.subclass(compiler.objectClass,
          compiler.world)));
      pop();
    });
  }

  visitSyncForIn(ast.SyncForIn node) {
<<<<<<< HEAD
=======
    // The 'get iterator' selector for this node has the inferred receiver type.
    // If the receiver supports JavaScript indexing we generate an indexing loop
    // instead of allocating an iterator object.

    // This scheme recognizes for-in on direct lists.  It does not recognize all
    // uses of ArrayIterator.  They still occur when the receiver is an Iterable
    // with a `get iterator` method that delegate to another Iterable and the
    // method is inlined.  We would require full scalar replacement in that
    // case.

    Selector selector = elements.getIteratorSelector(node);
    TypeMask mask = selector.mask;

    ClassWorld classWorld = compiler.world;
    if (mask != null && mask.satisfies(backend.jsIndexableClass, classWorld)) {
      return buildSyncForInIndexable(node, mask);
    }
    buildSyncForInIterator(node);
  }

  buildSyncForInIterator(ast.SyncForIn node) {
>>>>>>> 005befeb
    // Generate a structure equivalent to:
    //   Iterator<E> $iter = <iterable>.iterator;
    //   while ($iter.moveNext()) {
    //     <declaredIdentifier> = $iter.current;
    //     <body>
    //   }

    // The iterator is shared between initializer, condition and body.
    HInstruction iterator;

    void buildInitializer() {
      Selector selector = elements.getIteratorSelector(node);
      visit(node.expression);
      HInstruction receiver = pop();
      pushInvokeDynamic(node, selector, [receiver]);
      iterator = pop();
    }

    HInstruction buildCondition() {
      Selector selector = elements.getMoveNextSelector(node);
      pushInvokeDynamic(node, selector, [iterator]);
      return popBoolified();
    }

    void buildBody() {
      Selector call = elements.getCurrentSelector(node);
      pushInvokeDynamic(node, call, [iterator]);
      buildAssignLoopVariable(node, pop());
      visit(node.body);
    }

    handleLoop(node, buildInitializer, buildCondition, () {}, buildBody);
  }

  buildAssignLoopVariable(ast.ForIn node, HInstruction value) {
    ast.Node identifier = node.declaredIdentifier;
    Element variable = elements.getForInVariable(node);
    Selector selector = elements.getSelector(identifier);

    if (identifier.asSend() != null &&
        Elements.isInstanceSend(identifier, elements)) {
      HInstruction receiver = generateInstanceSendReceiver(identifier);
      assert(receiver != null);
      generateInstanceSetterWithCompiledReceiver(
          null,
          receiver,
          value,
          selector: selector,
          location: identifier);
    } else {
      generateNonInstanceSetter(null, variable, value, location: identifier);
    }
    pop();  // Discard the value pushed by the setter call.
  }

  buildSyncForInIndexable(ast.ForIn node, TypeMask arrayType) {
    // Generate a structure equivalent to:
    //
    //     int end = a.length;
    //     for (int i = 0;
    //          i < a.length;
    //          checkConcurrentModificationError(a.length == end, a), ++i) {
    //       <declaredIdentifier> = a[i];
    //       <body>
    //     }
    Element loopVariable = elements.getForInVariable(node);
    SyntheticLocal indexVariable = new SyntheticLocal('_i', loopVariable);
    TypeMask boolType = backend.boolType;

    // These variables are shared by initializer, condition, body and update.
    HInstruction array;  // Set in buildInitializer.
    bool isFixed;  // Set in buildInitializer.
    HInstruction originalLength = null;  // Set for growable lists.

    HInstruction buildGetLength() {
      Element lengthElement = backend.jsIndexableLength;
      HFieldGet result = new HFieldGet(
          lengthElement, array, backend.positiveIntType,
          isAssignable: !isFixed);
      add(result);
      return result;
    }

    void buildConcurrentModificationErrorCheck() {
      if (originalLength == null) return;
      // The static call checkConcurrentModificationError() is expanded in
      // codegen to:
      //
      //     array.length == _end || throwConcurrentModificationError(array)
      //
      HInstruction length = buildGetLength();
      push(new HIdentity(length, originalLength, null, boolType));
      pushInvokeStatic(node,
          backend.getCheckConcurrentModificationError(),
          [pop(), array]);
      pop();
    }

    void buildInitializer() {
      visit(node.expression);
      array = pop();
      isFixed = isFixedLength(array.instructionType, compiler);
      localsHandler.updateLocal(indexVariable,
          graph.addConstantInt(0, compiler));
      originalLength = buildGetLength();
    }

    HInstruction buildCondition() {
      HInstruction index = localsHandler.readLocal(indexVariable);
      HInstruction length = buildGetLength();
      HInstruction compare = new HLess(index, length, null, boolType);
      add(compare);
      return compare;
    }

    void buildBody() {
      // If we had mechanically inlined ArrayIterator.moveNext(), it would have
      // inserted the ConcurrentModificationError check as part of the
      // condition.  It is not necessary on the first iteration since there is
      // no code between calls to `get iterator` and `moveNext`, so the test is
      // moved to the loop update.

      // Find a type for the element. Use the element type of the indexer of the
      // array, as this is stronger than the iterator's `get current` type, for
      // example, `get current` includes null.
      // TODO(sra): The element type of a container type mask might be better.
      Selector selector = new Selector.index();
      Selector refined = new TypedSelector(arrayType, selector, compiler.world);
      TypeMask type =
          TypeMaskFactory.inferredTypeForSelector(refined, compiler);

      HInstruction index = localsHandler.readLocal(indexVariable);
      HInstruction value = new HIndex(array, index, null, type);
      add(value);

      buildAssignLoopVariable(node, value);
      visit(node.body);
    }

    void buildUpdate() {
      // See buildBody as to why we check here.
      buildConcurrentModificationErrorCheck();

      // TODO(sra): It would be slightly shorter to generate `a[i++]` in the
      // body (and that more closely follows what an inlined iterator would do)
      // but the code is horrible as `i+1` is carried around the loop in an
      // additional variable.
      HInstruction index = localsHandler.readLocal(indexVariable);
      HInstruction one = graph.addConstantInt(1, compiler);
      HInstruction addInstruction =
          new HAdd(index, one, null, backend.positiveIntType);
      add(addInstruction);
      localsHandler.updateLocal(indexVariable, addInstruction);
    }

    handleLoop(node, buildInitializer, buildCondition, buildUpdate, buildBody);
  }

  visitLabel(ast.Label node) {
    compiler.internalError(node, 'SsaFromAstMixin.visitLabel.');
  }

  visitLabeledStatement(ast.LabeledStatement node) {
    ast.Statement body = node.statement;
    if (body is ast.Loop
        || body is ast.SwitchStatement
        || Elements.isUnusedLabel(node, elements)) {
      // Loops and switches handle their own labels.
      visit(body);
      return;
    }
    JumpTarget targetElement = elements.getTargetDefinition(body);
    LocalsHandler beforeLocals = new LocalsHandler.from(localsHandler);
    assert(targetElement.isBreakTarget);
    JumpHandler handler = new JumpHandler(this, targetElement);
    // Introduce a new basic block.
    HBasicBlock entryBlock = openNewBlock();
    visit(body);
    SubGraph bodyGraph = new SubGraph(entryBlock, lastOpenedBlock);

    HBasicBlock joinBlock = graph.addNewBlock();
    List<LocalsHandler> breakHandlers = <LocalsHandler>[];
    handler.forEachBreak((HBreak breakInstruction, LocalsHandler locals) {
      breakInstruction.block.addSuccessor(joinBlock);
      breakHandlers.add(locals);
    });
    bool hasBreak = breakHandlers.length > 0;
    if (!isAborted()) {
      goto(current, joinBlock);
      breakHandlers.add(localsHandler);
    }
    open(joinBlock);
    localsHandler = beforeLocals.mergeMultiple(breakHandlers, joinBlock);

    if (hasBreak) {
      // There was at least one reachable break, so the label is needed.
      entryBlock.setBlockFlow(
          new HLabeledBlockInformation(new HSubGraphBlockInformation(bodyGraph),
                                       handler.labels()),
          joinBlock);
    }
    handler.close();
  }

  visitLiteralMap(ast.LiteralMap node) {
    if (node.isConst) {
      stack.add(addConstant(node));
      return;
    }
    List<HInstruction> listInputs = <HInstruction>[];
    for (Link<ast.Node> link = node.entries.nodes;
         !link.isEmpty;
         link = link.tail) {
      visit(link.head);
      listInputs.add(pop());
      listInputs.add(pop());
    }

    Element constructor;
    List<HInstruction> inputs = <HInstruction>[];

    if (listInputs.isEmpty) {
      constructor = backend.mapLiteralConstructorEmpty;
    } else {
      constructor = backend.mapLiteralConstructor;
      HLiteralList keyValuePairs = buildLiteralList(listInputs);
      add(keyValuePairs);
      inputs.add(keyValuePairs);
    }

    assert(constructor.isFactoryConstructor);

    ConstructorElement functionElement = constructor;
    constructor = functionElement.effectiveTarget;

    InterfaceType type = elements.getType(node);
    InterfaceType expectedType =
        functionElement.computeEffectiveTargetType(type);
    expectedType = localsHandler.substInContext(expectedType);

    ClassElement cls = constructor.enclosingClass;

    if (backend.classNeedsRti(cls)) {
      List<HInstruction> typeInputs = <HInstruction>[];
      List<DartType> typeVariable = cls.typeVariables;
      expectedType.typeArguments.forEach((DartType argument) {
        typeInputs.add(analyzeTypeArgument(argument));
      });

      // We lift this common call pattern into a helper function to save space
      // in the output.
      if (typeInputs.every((HInstruction input) => input.isNull())) {
        if (listInputs.isEmpty) {
          constructor = backend.mapLiteralUntypedEmptyMaker;
        } else {
          constructor = backend.mapLiteralUntypedMaker;
        }
      } else {
        inputs.addAll(typeInputs);
      }
    }

    // If rti is needed and the map literal has no type parameters,
    // 'constructor' is a static function that forwards the call to the factory
    // constructor without type parameters.
    assert(constructor is ConstructorElement || constructor is FunctionElement);

    // The instruction type will always be a subtype of the mapLiteralClass, but
    // type inference might discover a more specific type, or find nothing (in
    // dart2js unit tests).
    TypeMask mapType =
        new TypeMask.nonNullSubtype(backend.mapLiteralClass, compiler.world);
    TypeMask returnTypeMask = TypeMaskFactory.inferredReturnTypeForElement(
        constructor, compiler);
    TypeMask instructionType =
        mapType.intersection(returnTypeMask, compiler.world);

    addInlinedInstantiation(expectedType);
    pushInvokeStatic(node, constructor, inputs, instructionType);
    removeInlinedInstantiation(expectedType);
  }

  visitLiteralMapEntry(ast.LiteralMapEntry node) {
    visit(node.value);
    visit(node.key);
  }

  visitNamedArgument(ast.NamedArgument node) {
    visit(node.expression);
  }

  Map<ast.CaseMatch, ConstantValue> buildSwitchCaseConstants(
      ast.SwitchStatement node) {

    Map<ast.CaseMatch, ConstantValue> constants =
        new Map<ast.CaseMatch, ConstantValue>();
    for (ast.SwitchCase switchCase in node.cases) {
      for (ast.Node labelOrCase in switchCase.labelsAndCases) {
        if (labelOrCase is ast.CaseMatch) {
          ast.CaseMatch match = labelOrCase;
          ConstantValue constant = getConstantForNode(match.expression);
          constants[labelOrCase] = constant;
        }
      }
    }
    return constants;
  }

  visitSwitchStatement(ast.SwitchStatement node) {
    Map<ast.CaseMatch, ConstantValue> constants =
        buildSwitchCaseConstants(node);

    // The switch case indices must match those computed in
    // [SwitchCaseJumpHandler].
    bool hasContinue = false;
    Map<ast.SwitchCase, int> caseIndex = new Map<ast.SwitchCase, int>();
    int switchIndex = 1;
    bool hasDefault = false;
    for (ast.SwitchCase switchCase in node.cases) {
      for (ast.Node labelOrCase in switchCase.labelsAndCases) {
        ast.Node label = labelOrCase.asLabel();
        if (label != null) {
          LabelDefinition labelElement = elements.getLabelDefinition(label);
          if (labelElement != null && labelElement.isContinueTarget) {
            hasContinue = true;
          }
        }
      }
      if (switchCase.isDefaultCase) {
        hasDefault = true;
      }
      caseIndex[switchCase] = switchIndex;
      switchIndex++;
    }
    if (!hasContinue) {
      // If the switch statement has no switch cases targeted by continue
      // statements we encode the switch statement directly.
      buildSimpleSwitchStatement(node, constants);
    } else {
      buildComplexSwitchStatement(node, constants, caseIndex, hasDefault);
    }
  }

  /**
   * Builds a simple switch statement which does not handle uses of continue
   * statements to labeled switch cases.
   */
  void buildSimpleSwitchStatement(ast.SwitchStatement node,
                                  Map<ast.CaseMatch, ConstantValue> constants) {
    JumpHandler jumpHandler = createJumpHandler(node, isLoopJump: false);
    HInstruction buildExpression() {
      visit(node.expression);
      return pop();
    }
    Iterable<ConstantValue> getConstants(ast.SwitchCase switchCase) {
      List<ConstantValue> constantList = <ConstantValue>[];
      for (ast.Node labelOrCase in switchCase.labelsAndCases) {
        if (labelOrCase is ast.CaseMatch) {
          constantList.add(constants[labelOrCase]);
        }
      }
      return constantList;
    }
    bool isDefaultCase(ast.SwitchCase switchCase) {
      return switchCase.isDefaultCase;
    }
    void buildSwitchCase(ast.SwitchCase node) {
      visit(node.statements);
    }
    handleSwitch(node,
                 jumpHandler,
                 buildExpression,
                 node.cases,
                 getConstants,
                 isDefaultCase,
                 buildSwitchCase);
    jumpHandler.close();
  }

  /**
   * Builds a switch statement that can handle arbitrary uses of continue
   * statements to labeled switch cases.
   */
  void buildComplexSwitchStatement(ast.SwitchStatement node,
                                   Map<ast.CaseMatch, ConstantValue> constants,
                                   Map<ast.SwitchCase, int> caseIndex,
                                   bool hasDefault) {
    // If the switch statement has switch cases targeted by continue
    // statements we create the following encoding:
    //
    //   switch (e) {
    //     l_1: case e0: s_1; break;
    //     l_2: case e1: s_2; continue l_i;
    //     ...
    //     l_n: default: s_n; continue l_j;
    //   }
    //
    // is encoded as
    //
    //   var target;
    //   switch (e) {
    //     case e1: target = 1; break;
    //     case e2: target = 2; break;
    //     ...
    //     default: target = n; break;
    //   }
    //   l: while (true) {
    //    switch (target) {
    //       case 1: s_1; break l;
    //       case 2: s_2; target = i; continue l;
    //       ...
    //       case n: s_n; target = j; continue l;
    //     }
    //   }

    JumpTarget switchTarget = elements.getTargetDefinition(node);
    HInstruction initialValue = graph.addConstantNull(compiler);
    localsHandler.updateLocal(switchTarget, initialValue);

    JumpHandler jumpHandler = createJumpHandler(node, isLoopJump: false);
    var switchCases = node.cases;
    if (!hasDefault) {
      // Use [:null:] as the marker for a synthetic default clause.
      // The synthetic default is added because otherwise, there would be no
      // good place to give a default value to the local.
      switchCases = node.cases.nodes.toList()..add(null);
    }
    HInstruction buildExpression() {
      visit(node.expression);
      return pop();
    }
    Iterable<ConstantValue> getConstants(ast.SwitchCase switchCase) {
      List<ConstantValue> constantList = <ConstantValue>[];
      if (switchCase != null) {
        for (ast.Node labelOrCase in switchCase.labelsAndCases) {
          if (labelOrCase is ast.CaseMatch) {
            constantList.add(constants[labelOrCase]);
          }
        }
      }
      return constantList;
    }
    bool isDefaultCase(ast.SwitchCase switchCase) {
      return switchCase == null || switchCase.isDefaultCase;
    }
    void buildSwitchCase(ast.SwitchCase switchCase) {
      if (switchCase != null) {
        // Generate 'target = i; break;' for switch case i.
        int index = caseIndex[switchCase];
        HInstruction value = graph.addConstantInt(index, compiler);
        localsHandler.updateLocal(switchTarget, value);
      } else {
        // Generate synthetic default case 'target = null; break;'.
        HInstruction value = graph.addConstantNull(compiler);
        localsHandler.updateLocal(switchTarget, value);
      }
      jumpTargets[switchTarget].generateBreak();
    }
    handleSwitch(node,
                 jumpHandler,
                 buildExpression,
                 switchCases,
                 getConstants,
                 isDefaultCase,
                 buildSwitchCase);
    jumpHandler.close();

    HInstruction buildCondition() =>
        graph.addConstantBool(true, compiler);

    void buildSwitch() {
      HInstruction buildExpression() {
        return localsHandler.readLocal(switchTarget);
      }
      Iterable<ConstantValue> getConstants(ast.SwitchCase switchCase) {
        return <ConstantValue>[constantSystem.createInt(caseIndex[switchCase])];
      }
      void buildSwitchCase(ast.SwitchCase switchCase) {
        visit(switchCase.statements);
        if (!isAborted()) {
          // Ensure that we break the loop if the case falls through. (This
          // is only possible for the last case.)
          jumpTargets[switchTarget].generateBreak();
        }
      }
      // Pass a [NullJumpHandler] because the target for the contained break
      // is not the generated switch statement but instead the loop generated
      // in the call to [handleLoop] below.
      handleSwitch(node,
                   new NullJumpHandler(compiler),
                   buildExpression, node.cases, getConstants,
                   (_) => false, // No case is default.
                   buildSwitchCase);
    }

    void buildLoop() {
      handleLoop(node,
          () {},
          buildCondition,
          () {},
          buildSwitch);
    }

    if (hasDefault) {
      buildLoop();
    } else {
      // If the switch statement has no default case, surround the loop with
      // a test of the target.
      void buildCondition() {
        js.Template code = js.js.parseForeignJS('#');
        push(new HForeignCode(
            code,
            backend.boolType,
            [localsHandler.readLocal(switchTarget)],
            nativeBehavior: native.NativeBehavior.PURE));
      }
      handleIf(node, buildCondition, buildLoop, () => {});
    }
  }

  /**
   * Creates a switch statement.
   *
   * [jumpHandler] is the [JumpHandler] for the created switch statement.
   * [buildExpression] creates the switch expression.
   * [switchCases] must be either an [Iterable] of [ast.SwitchCase] nodes or
   *   a [Link] or a [ast.NodeList] of [ast.SwitchCase] nodes.
   * [getConstants] returns the set of constants for a switch case.
   * [isDefaultCase] returns [:true:] if the provided switch case should be
   *   considered default for the created switch statement.
   * [buildSwitchCase] creates the statements for the switch case.
   */
  void handleSwitch(
      ast.Node errorNode,
      JumpHandler jumpHandler,
      HInstruction buildExpression(),
      var switchCases,
      Iterable<ConstantValue> getConstants(ast.SwitchCase switchCase),
      bool isDefaultCase(ast.SwitchCase switchCase),
      void buildSwitchCase(ast.SwitchCase switchCase)) {

    Map<ast.CaseMatch, ConstantValue> constants =
        new Map<ast.CaseMatch, ConstantValue>();

    HBasicBlock expressionStart = openNewBlock();
    HInstruction expression = buildExpression();
    if (switchCases.isEmpty) {
      return;
    }

    HSwitch switchInstruction = new HSwitch(<HInstruction>[expression]);
    HBasicBlock expressionEnd = close(switchInstruction);
    LocalsHandler savedLocals = localsHandler;

    List<HStatementInformation> statements = <HStatementInformation>[];
    bool hasDefault = false;
    Element getFallThroughErrorElement = backend.getFallThroughError();
    HasNextIterator<ast.Node> caseIterator =
        new HasNextIterator<ast.Node>(switchCases.iterator);
    while (caseIterator.hasNext) {
      ast.SwitchCase switchCase = caseIterator.next();
      HBasicBlock block = graph.addNewBlock();
      for (ConstantValue constant in getConstants(switchCase)) {
        HConstant hConstant = graph.addConstant(constant, compiler);
        switchInstruction.inputs.add(hConstant);
        hConstant.usedBy.add(switchInstruction);
        expressionEnd.addSuccessor(block);
      }

      if (isDefaultCase(switchCase)) {
        // An HSwitch has n inputs and n+1 successors, the last being the
        // default case.
        expressionEnd.addSuccessor(block);
        hasDefault = true;
      }
      open(block);
      localsHandler = new LocalsHandler.from(savedLocals);
      buildSwitchCase(switchCase);
      if (!isAborted()) {
        if (caseIterator.hasNext) {
          pushInvokeStatic(switchCase, getFallThroughErrorElement, []);
          HInstruction error = pop();
          closeAndGotoExit(new HThrow(error));
        } else if (!isDefaultCase(switchCase)) {
          // If there is no default, we will add one later to avoid
          // the critical edge. So we generate a break statement to make
          // sure the last case does not fall through to the default case.
          jumpHandler.generateBreak();
        }
      }
      statements.add(
          new HSubGraphBlockInformation(new SubGraph(block, lastOpenedBlock)));
    }

    // Add a join-block if necessary.
    // We create [joinBlock] early, and then go through the cases that might
    // want to jump to it. In each case, if we add [joinBlock] as a successor
    // of another block, we also add an element to [caseHandlers] that is used
    // to create the phis in [joinBlock].
    // If we never jump to the join block, [caseHandlers] will stay empty, and
    // the join block is never added to the graph.
    HBasicBlock joinBlock = new HBasicBlock();
    List<LocalsHandler> caseHandlers = <LocalsHandler>[];
    jumpHandler.forEachBreak((HBreak instruction, LocalsHandler locals) {
      instruction.block.addSuccessor(joinBlock);
      caseHandlers.add(locals);
    });
    jumpHandler.forEachContinue((HContinue instruction, LocalsHandler locals) {
      assert(invariant(errorNode, false,
                       message: 'Continue cannot target a switch.'));
    });
    if (!isAborted()) {
      current.close(new HGoto());
      lastOpenedBlock.addSuccessor(joinBlock);
      caseHandlers.add(localsHandler);
    }
    if (!hasDefault) {
      // Always create a default case, to avoid a critical edge in the
      // graph.
      HBasicBlock defaultCase = addNewBlock();
      expressionEnd.addSuccessor(defaultCase);
      open(defaultCase);
      close(new HGoto());
      defaultCase.addSuccessor(joinBlock);
      caseHandlers.add(savedLocals);
      statements.add(new HSubGraphBlockInformation(new SubGraph(
          defaultCase, defaultCase)));
    }
    assert(caseHandlers.length == joinBlock.predecessors.length);
    if (caseHandlers.length != 0) {
      graph.addBlock(joinBlock);
      open(joinBlock);
      if (caseHandlers.length == 1) {
        localsHandler = caseHandlers[0];
      } else {
        localsHandler = savedLocals.mergeMultiple(caseHandlers, joinBlock);
      }
    } else {
      // The joinblock is not used.
      joinBlock = null;
    }

    HSubExpressionBlockInformation expressionInfo =
        new HSubExpressionBlockInformation(new SubExpression(expressionStart,
                                                             expressionEnd));
    expressionStart.setBlockFlow(
        new HSwitchBlockInformation(expressionInfo,
                                    statements,
                                    jumpHandler.target,
                                    jumpHandler.labels()),
        joinBlock);

    jumpHandler.close();
  }

  visitSwitchCase(ast.SwitchCase node) {
    compiler.internalError(node, 'SsaFromAstMixin.visitSwitchCase.');
  }

  visitCaseMatch(ast.CaseMatch node) {
    compiler.internalError(node, 'SsaFromAstMixin.visitCaseMatch.');
  }

  /// Calls [buildTry] inside a synthetic try block with [buildFinally] in the
  /// finally block.
  ///
  /// Note that to get the right locals behavior, the code visited by [buildTry]
  /// and [buildFinally] must have been analyzed as if inside a try-statement by
  /// [ClosureTranslator].
  void buildProtectedByFinally(void buildTry(), void buildFinally()) {
    // Save the current locals. The finally block must not reuse the existing
    // locals handler. None of the variables that have been defined in the
    // body-block will be used, but for loops we will add (unnecessary) phis
    // that will reference the body variables. This makes it look as if the
    // variables were used in a non-dominated block.
    LocalsHandler savedLocals = new LocalsHandler.from(localsHandler);
    HBasicBlock enterBlock = openNewBlock();
    HTry tryInstruction = new HTry();
    close(tryInstruction);
    bool oldInTryStatement = inTryStatement;
    inTryStatement = true;

    HBasicBlock startTryBlock;
    HBasicBlock endTryBlock;
    HBasicBlock startFinallyBlock;
    HBasicBlock endFinallyBlock;

    startTryBlock = graph.addNewBlock();
    open(startTryBlock);
    buildTry();
    // We use a [HExitTry] instead of a [HGoto] for the try block
    // because it will have two successors: the join block, and
    // the finally block.
    if (!isAborted()) endTryBlock = close(new HExitTry());
    SubGraph bodyGraph = new SubGraph(startTryBlock, lastOpenedBlock);

    SubGraph finallyGraph = null;

    localsHandler = new LocalsHandler.from(savedLocals);
    startFinallyBlock = graph.addNewBlock();
    open(startFinallyBlock);
    buildFinally();
    if (!isAborted()) endFinallyBlock = close(new HGoto());
    tryInstruction.finallyBlock = startFinallyBlock;
    finallyGraph = new SubGraph(startFinallyBlock, lastOpenedBlock);

    HBasicBlock exitBlock = graph.addNewBlock();

    void addExitTrySuccessor(HBasicBlock successor) {
      // Iterate over all blocks created inside this try/catch, and
      // attach successor information to blocks that end with
      // [HExitTry].
      for (int i = startTryBlock.id; i < successor.id; i++) {
        HBasicBlock block = graph.blocks[i];
        var last = block.last;
        if (last is HExitTry) {
          block.addSuccessor(successor);
        }
      }
    }

    // Setup all successors. The entry block that contains the [HTry]
    // has 1) the body 2) the finally, and 4) the exit
    // blocks as successors.
    enterBlock.addSuccessor(startTryBlock);
    enterBlock.addSuccessor(startFinallyBlock);
    enterBlock.addSuccessor(exitBlock);

    // The body has the finally block as successor.
    if (endTryBlock != null) {
      endTryBlock.addSuccessor(startFinallyBlock);
      endTryBlock.addSuccessor(exitBlock);
    }

    // The finally block has the exit block as successor.
    endFinallyBlock.addSuccessor(exitBlock);

    // If a block inside try/catch aborts (eg with a return statement),
    // we explicitely mark this block a predecessor of the catch
    // block and the finally block.
    addExitTrySuccessor(startFinallyBlock);

    // Use the locals handler not altered by the catch and finally
    // blocks.
    // TODO(sigurdm): We can probably do this, because try-variables are boxed.
    // Need to verify.
    localsHandler = savedLocals;
    open(exitBlock);
    enterBlock.setBlockFlow(
        new HTryBlockInformation(
          wrapStatementGraph(bodyGraph),
          null, // No catch-variable.
          null, // No catchGraph.
          wrapStatementGraph(finallyGraph)),
        exitBlock);
    inTryStatement = oldInTryStatement;
  }

  visitTryStatement(ast.TryStatement node) {
    // Save the current locals. The catch block and the finally block
    // must not reuse the existing locals handler. None of the variables
    // that have been defined in the body-block will be used, but for
    // loops we will add (unnecessary) phis that will reference the body
    // variables. This makes it look as if the variables were used
    // in a non-dominated block.
    LocalsHandler savedLocals = new LocalsHandler.from(localsHandler);
    HBasicBlock enterBlock = openNewBlock();
    HTry tryInstruction = new HTry();
    close(tryInstruction);
    bool oldInTryStatement = inTryStatement;
    inTryStatement = true;

    HBasicBlock startTryBlock;
    HBasicBlock endTryBlock;
    HBasicBlock startCatchBlock;
    HBasicBlock endCatchBlock;
    HBasicBlock startFinallyBlock;
    HBasicBlock endFinallyBlock;

    startTryBlock = graph.addNewBlock();
    open(startTryBlock);
    visit(node.tryBlock);
    // We use a [HExitTry] instead of a [HGoto] for the try block
    // because it will have multiple successors: the join block, and
    // the catch or finally block.
    if (!isAborted()) endTryBlock = close(new HExitTry());
    SubGraph bodyGraph = new SubGraph(startTryBlock, lastOpenedBlock);
    SubGraph catchGraph = null;
    HLocalValue exception = null;

    if (!node.catchBlocks.isEmpty) {
      localsHandler = new LocalsHandler.from(savedLocals);
      startCatchBlock = graph.addNewBlock();
      open(startCatchBlock);
      // Note that the name of this local is irrelevant.
      SyntheticLocal local =
          new SyntheticLocal('exception', localsHandler.executableContext);
      exception = new HLocalValue(local, backend.nonNullType);
      add(exception);
      HInstruction oldRethrowableException = rethrowableException;
      rethrowableException = exception;

      pushInvokeStatic(node, backend.getExceptionUnwrapper(), [exception]);
      HInvokeStatic unwrappedException = pop();
      tryInstruction.exception = exception;
      Link<ast.Node> link = node.catchBlocks.nodes;

      void pushCondition(ast.CatchBlock catchBlock) {
        if (catchBlock.onKeyword != null) {
          DartType type = elements.getType(catchBlock.type);
          if (type == null) {
            compiler.internalError(catchBlock.type, 'On with no type.');
          }
          HInstruction condition =
              buildIsNode(catchBlock.type, type, unwrappedException);
          push(condition);
        } else {
          ast.VariableDefinitions declaration = catchBlock.formals.nodes.head;
          HInstruction condition = null;
          if (declaration.type == null) {
            condition = graph.addConstantBool(true, compiler);
            stack.add(condition);
          } else {
            // TODO(aprelev@gmail.com): Once old catch syntax is removed
            // "if" condition above and this "else" branch should be deleted as
            // type of declared variable won't matter for the catch
            // condition.
            DartType type = elements.getType(declaration.type);
            if (type == null) {
              compiler.internalError(catchBlock, 'Catch with unresolved type.');
            }
            condition = buildIsNode(declaration.type, type, unwrappedException);
            push(condition);
          }
        }
      }

      void visitThen() {
        ast.CatchBlock catchBlock = link.head;
        link = link.tail;
        if (catchBlock.exception != null) {
          LocalVariableElement exceptionVariable =
              elements[catchBlock.exception];
          localsHandler.updateLocal(exceptionVariable,
                                    unwrappedException);
        }
        ast.Node trace = catchBlock.trace;
        if (trace != null) {
          pushInvokeStatic(trace, backend.getTraceFromException(), [exception]);
          HInstruction traceInstruction = pop();
          LocalVariableElement traceVariable = elements[trace];
          localsHandler.updateLocal(traceVariable, traceInstruction);
        }
        visit(catchBlock);
      }

      void visitElse() {
        if (link.isEmpty) {
          closeAndGotoExit(new HThrow(exception, isRethrow: true));
        } else {
          ast.CatchBlock newBlock = link.head;
          handleIf(node,
                   () { pushCondition(newBlock); },
                   visitThen, visitElse);
        }
      }

      ast.CatchBlock firstBlock = link.head;
      handleIf(node, () { pushCondition(firstBlock); }, visitThen, visitElse);
      if (!isAborted()) endCatchBlock = close(new HGoto());

      rethrowableException = oldRethrowableException;
      tryInstruction.catchBlock = startCatchBlock;
      catchGraph = new SubGraph(startCatchBlock, lastOpenedBlock);
    }

    SubGraph finallyGraph = null;
    if (node.finallyBlock != null) {
      localsHandler = new LocalsHandler.from(savedLocals);
      startFinallyBlock = graph.addNewBlock();
      open(startFinallyBlock);
      visit(node.finallyBlock);
      if (!isAborted()) endFinallyBlock = close(new HGoto());
      tryInstruction.finallyBlock = startFinallyBlock;
      finallyGraph = new SubGraph(startFinallyBlock, lastOpenedBlock);
    }

    HBasicBlock exitBlock = graph.addNewBlock();

    addOptionalSuccessor(b1, b2) { if (b2 != null) b1.addSuccessor(b2); }
    addExitTrySuccessor(successor) {
      if (successor == null) return;
      // Iterate over all blocks created inside this try/catch, and
      // attach successor information to blocks that end with
      // [HExitTry].
      for (int i = startTryBlock.id; i < successor.id; i++) {
        HBasicBlock block = graph.blocks[i];
        var last = block.last;
        if (last is HExitTry) {
          block.addSuccessor(successor);
        }
      }
    }

    // Setup all successors. The entry block that contains the [HTry]
    // has 1) the body, 2) the catch, 3) the finally, and 4) the exit
    // blocks as successors.
    enterBlock.addSuccessor(startTryBlock);
    addOptionalSuccessor(enterBlock, startCatchBlock);
    addOptionalSuccessor(enterBlock, startFinallyBlock);
    enterBlock.addSuccessor(exitBlock);

    // The body has either the catch or the finally block as successor.
    if (endTryBlock != null) {
      assert(startCatchBlock != null || startFinallyBlock != null);
      endTryBlock.addSuccessor(
          startCatchBlock != null ? startCatchBlock : startFinallyBlock);
      endTryBlock.addSuccessor(exitBlock);
    }

    // The catch block has either the finally or the exit block as
    // successor.
    if (endCatchBlock != null) {
      endCatchBlock.addSuccessor(
          startFinallyBlock != null ? startFinallyBlock : exitBlock);
    }

    // The finally block has the exit block as successor.
    if (endFinallyBlock != null) {
      endFinallyBlock.addSuccessor(exitBlock);
    }

    // If a block inside try/catch aborts (eg with a return statement),
    // we explicitely mark this block a predecessor of the catch
    // block and the finally block.
    addExitTrySuccessor(startCatchBlock);
    addExitTrySuccessor(startFinallyBlock);

    // Use the locals handler not altered by the catch and finally
    // blocks.
    localsHandler = savedLocals;
    open(exitBlock);
    enterBlock.setBlockFlow(
        new HTryBlockInformation(
          wrapStatementGraph(bodyGraph),
          exception,
          wrapStatementGraph(catchGraph),
          wrapStatementGraph(finallyGraph)),
        exitBlock);
    inTryStatement = oldInTryStatement;
  }

  visitCatchBlock(ast.CatchBlock node) {
    visit(node.block);
  }

  visitTypedef(ast.Typedef node) {
    compiler.unimplemented(node, 'SsaFromAstMixin.visitTypedef.');
  }

  visitTypeVariable(ast.TypeVariable node) {
    compiler.internalError(node, 'SsaFromAstMixin.visitTypeVariable.');
  }

  /**
   * This method is invoked before inlining the body of [function] into this
   * [SsaBuilder].
   */
  void enterInlinedMethod(FunctionElement function,
                          ast.Node _,
                          List<HInstruction> compiledArguments) {
    TypesInferrer inferrer = compiler.typesTask.typesInferrer;
    AstInliningState state = new AstInliningState(
        function, returnLocal, returnType, elements, stack, localsHandler,
        inTryStatement,
        allInlinedFunctionsCalledOnce && inferrer.isCalledOnce(function));
    inliningStack.add(state);

    // Setting up the state of the (AST) builder is performed even when the
    // inlined function is in IR, because the irInliner uses the [returnElement]
    // of the AST builder.
    setupStateForInlining(function, compiledArguments);
  }

  void leaveInlinedMethod() {
    HInstruction result = localsHandler.readLocal(returnLocal);
    AstInliningState state = inliningStack.removeLast();
    restoreState(state);
    stack.add(result);
  }

  void doInline(FunctionElement function) {
    visitInlinedFunction(function);
  }

  void emitReturn(HInstruction value, ast.Node node) {
    if (inliningStack.isEmpty) {
      closeAndGotoExit(attachPosition(new HReturn(value), node));
    } else {
      localsHandler.updateLocal(returnLocal, value);
    }
  }
}

/**
 * Visitor that handles generation of string literals (LiteralString,
 * StringInterpolation), and otherwise delegates to the given visitor for
 * non-literal subexpressions.
 */
class StringBuilderVisitor extends ast.Visitor {
  final SsaBuilder builder;
  final ast.Node diagnosticNode;

  /**
   * The string value generated so far.
   */
  HInstruction result = null;

  StringBuilderVisitor(this.builder, this.diagnosticNode);

  Compiler get compiler => builder.compiler;

  void visit(ast.Node node) {
    node.accept(this);
  }

  visitNode(ast.Node node) {
    builder.compiler.internalError(node, 'Unexpected node.');
  }

  void visitExpression(ast.Node node) {
    node.accept(builder);
    HInstruction expression = builder.pop();

    // We want to use HStringify when:
    //   1. The value is known to be a primitive type, because it might get
    //      constant-folded and codegen has some tricks with JavaScript
    //      conversions.
    //   2. The value can be primitive, because the library stringifier has
    //      fast-path code for most primitives.
    if (expression.canBePrimitive(compiler)) {
      append(stringify(node, expression));
      return;
    }

    // If the `toString` method is guaranteed to return a string we can call it
    // directly.
    Selector selector =
        new TypedSelector(expression.instructionType,
            new Selector.call('toString', null, 0), compiler.world);
    TypeMask type = TypeMaskFactory.inferredTypeForSelector(selector, compiler);
    if (type.containsOnlyString(compiler.world)) {
      builder.pushInvokeDynamic(node, selector, <HInstruction>[expression]);
      append(builder.pop());
      return;
    }

    append(stringify(node, expression));
  }

  void visitStringInterpolation(ast.StringInterpolation node) {
    node.visitChildren(this);
  }

  void visitStringInterpolationPart(ast.StringInterpolationPart node) {
    visit(node.expression);
    visit(node.string);
  }

  void visitStringJuxtaposition(ast.StringJuxtaposition node) {
    node.visitChildren(this);
  }

  void visitNodeList(ast.NodeList node) {
     node.visitChildren(this);
  }

  void append(HInstruction expression) {
    result = (result == null) ? expression : concat(result, expression);
  }

  HInstruction concat(HInstruction left, HInstruction right) {
    HInstruction instruction = new HStringConcat(
        left, right, diagnosticNode, builder.backend.stringType);
    builder.add(instruction);
    return instruction;
  }

  HInstruction stringify(ast.Node node, HInstruction expression) {
    HInstruction instruction =
        new HStringify(expression, node, builder.backend.stringType);
    builder.add(instruction);
    return instruction;
  }
}

/**
 * This class visits the method that is a candidate for inlining and
 * finds whether it is too difficult to inline.
 */
// TODO(karlklose): refactor to make it possible to distinguish between
// implementation restrictions (for example, we *can't* inline multiple returns)
// and heuristics (we *shouldn't* inline large functions).
class InlineWeeder extends ast.Visitor {
  // Invariant: *INSIDE_LOOP* > *OUTSIDE_LOOP*
  static const INLINING_NODES_OUTSIDE_LOOP = 18;
  static const INLINING_NODES_OUTSIDE_LOOP_ARG_FACTOR = 3;
  static const INLINING_NODES_INSIDE_LOOP = 42;
  static const INLINING_NODES_INSIDE_LOOP_ARG_FACTOR = 4;

  bool seenReturn = false;
  bool tooDifficult = false;
  int nodeCount = 0;
  final int maxInliningNodes;
  final bool useMaxInliningNodes;
  final bool allowLoops;

  InlineWeeder(this.maxInliningNodes,
               this.useMaxInliningNodes,
               this.allowLoops);

  static bool canBeInlined(FunctionElement function,
                           int maxInliningNodes,
                           bool useMaxInliningNodes,
                           {bool allowLoops: false}) {
    InlineWeeder weeder =
        new InlineWeeder(maxInliningNodes, useMaxInliningNodes, allowLoops);
    ast.FunctionExpression functionExpression = function.node;
    weeder.visit(functionExpression.initializers);
    weeder.visit(functionExpression.body);
    weeder.visit(functionExpression.asyncModifier);
    return !weeder.tooDifficult;
  }

  bool registerNode() {
    if (!useMaxInliningNodes) return true;
    if (nodeCount++ > maxInliningNodes) {
      tooDifficult = true;
      return false;
    } else {
      return true;
    }
  }

  void visit(ast.Node node) {
    if (node != null) node.accept(this);
  }

  void visitNode(ast.Node node) {
    if (!registerNode()) return;
    if (seenReturn) {
      tooDifficult = true;
    } else {
      node.visitChildren(this);
    }
  }

  @override
  void visitAsyncModifier(ast.AsyncModifier node) {
    if (node.isYielding || node.isAsynchronous) {
      tooDifficult = true;
    }
  }

  void visitFunctionExpression(ast.Node node) {
    if (!registerNode()) return;
    tooDifficult = true;
  }

  void visitFunctionDeclaration(ast.Node node) {
    if (!registerNode()) return;
    tooDifficult = true;
  }

  void visitSend(ast.Send node) {
    if (!registerNode()) return;
    node.visitChildren(this);
  }

  visitLoop(ast.Node node) {
    // It's actually not difficult to inline a method with a loop, but
    // our measurements show that it's currently better to not inline a
    // method that contains a loop.
    if (!allowLoops) tooDifficult = true;
  }

  void visitRedirectingFactoryBody(ast.RedirectingFactoryBody node) {
    if (!registerNode()) return;
    tooDifficult = true;
  }

  void visitRethrow(ast.Rethrow node) {
    if (!registerNode()) return;
    tooDifficult = true;
  }

  void visitReturn(ast.Return node) {
    if (!registerNode()) return;
    if (seenReturn
        || identical(node.beginToken.stringValue, 'native')) {
      tooDifficult = true;
      return;
    }
    node.visitChildren(this);
    seenReturn = true;
  }

  void visitTryStatement(ast.Node node) {
    if (!registerNode()) return;
    tooDifficult = true;
  }

  void visitThrow(ast.Throw node) {
    if (!registerNode()) return;
    // For now, we don't want to handle throw after a return even if
    // it is in an "if".
    if (seenReturn) {
      tooDifficult = true;
    } else {
      node.visitChildren(this);
    }
  }
}

abstract class InliningState {
  /**
   * Invariant: [function] must be an implementation element.
   */
  final FunctionElement function;

  InliningState(this.function) {
    assert(function.isImplementation);
  }
}

class AstInliningState extends InliningState {
  final Local oldReturnLocal;
  final DartType oldReturnType;
  final TreeElements oldElements;
  final List<HInstruction> oldStack;
  final LocalsHandler oldLocalsHandler;
  final bool inTryStatement;
  final bool allFunctionsCalledOnce;

  AstInliningState(FunctionElement function,
                   this.oldReturnLocal,
                   this.oldReturnType,
                   this.oldElements,
                   this.oldStack,
                   this.oldLocalsHandler,
                   this.inTryStatement,
                   this.allFunctionsCalledOnce)
      : super(function);
}

class SsaBranch {
  final SsaBranchBuilder branchBuilder;
  final HBasicBlock block;
  LocalsHandler startLocals;
  LocalsHandler exitLocals;
  SubGraph graph;

  SsaBranch(this.branchBuilder) : block = new HBasicBlock();
}

class SsaBranchBuilder {
  final SsaBuilder builder;
  final ast.Node diagnosticNode;

  SsaBranchBuilder(this.builder, [this.diagnosticNode]);

  Compiler get compiler => builder.compiler;

  void checkNotAborted() {
    if (builder.isAborted()) {
      compiler.unimplemented(diagnosticNode, "aborted control flow");
    }
  }

  void buildCondition(void visitCondition(),
                      SsaBranch conditionBranch,
                      SsaBranch thenBranch,
                      SsaBranch elseBranch) {
    startBranch(conditionBranch);
    visitCondition();
    checkNotAborted();
    assert(identical(builder.current, builder.lastOpenedBlock));
    HInstruction conditionValue = builder.popBoolified();
    HIf branch = new HIf(conditionValue);
    HBasicBlock conditionExitBlock = builder.current;
    builder.close(branch);
    conditionBranch.exitLocals = builder.localsHandler;
    conditionExitBlock.addSuccessor(thenBranch.block);
    conditionExitBlock.addSuccessor(elseBranch.block);
    bool conditionBranchLocalsCanBeReused =
        mergeLocals(conditionBranch, thenBranch, mayReuseFromLocals: true);
    mergeLocals(conditionBranch, elseBranch,
                mayReuseFromLocals: conditionBranchLocalsCanBeReused);

    conditionBranch.graph =
        new SubExpression(conditionBranch.block, conditionExitBlock);
  }

  /**
   * Returns true if the locals of the [fromBranch] may be reused. A [:true:]
   * return value implies that [mayReuseFromLocals] was set to [:true:].
   */
  bool mergeLocals(SsaBranch fromBranch, SsaBranch toBranch,
                   {bool mayReuseFromLocals}) {
    LocalsHandler fromLocals = fromBranch.exitLocals;
    if (toBranch.startLocals == null) {
      if (mayReuseFromLocals) {
        toBranch.startLocals = fromLocals;
        return false;
      } else {
        toBranch.startLocals = new LocalsHandler.from(fromLocals);
        return true;
      }
    } else {
      toBranch.startLocals.mergeWith(fromLocals, toBranch.block);
      return true;
    }
  }

  void startBranch(SsaBranch branch) {
    builder.graph.addBlock(branch.block);
    builder.localsHandler = branch.startLocals;
    builder.open(branch.block);
  }

  HInstruction buildBranch(SsaBranch branch,
                           void visitBranch(),
                           SsaBranch joinBranch,
                           bool isExpression) {
    startBranch(branch);
    visitBranch();
    branch.graph = new SubGraph(branch.block, builder.lastOpenedBlock);
    branch.exitLocals = builder.localsHandler;
    if (!builder.isAborted()) {
      builder.goto(builder.current, joinBranch.block);
      mergeLocals(branch, joinBranch, mayReuseFromLocals: true);
    }
    if (isExpression) {
      checkNotAborted();
      return builder.pop();
    }
    return null;
  }

  handleIf(void visitCondition(), void visitThen(), void visitElse()) {
    if (visitElse == null) {
      // Make sure to have an else part to avoid a critical edge. A
      // critical edge is an edge that connects a block with multiple
      // successors to a block with multiple predecessors. We avoid
      // such edges because they prevent inserting copies during code
      // generation of phi instructions.
      visitElse = () {};
    }

    _handleDiamondBranch(visitCondition, visitThen, visitElse, false);
  }

  handleConditional(void visitCondition(), void visitThen(), void visitElse()) {
    assert(visitElse != null);
    _handleDiamondBranch(visitCondition, visitThen, visitElse, true);
  }

  void handleLogicalAndOr(void left(), void right(), {bool isAnd}) {
    // x && y is transformed into:
    //   t0 = boolify(x);
    //   if (t0) {
    //     t1 = boolify(y);
    //   }
    //   result = phi(t1, false);
    //
    // x || y is transformed into:
    //   t0 = boolify(x);
    //   if (not(t0)) {
    //     t1 = boolify(y);
    //   }
    //   result = phi(t1, true);
    HInstruction boolifiedLeft;
    HInstruction boolifiedRight;

    void visitCondition() {
      left();
      boolifiedLeft = builder.popBoolified();
      builder.stack.add(boolifiedLeft);
      if (!isAnd) {
        builder.push(new HNot(builder.pop(), builder.backend.boolType));
      }
    }

    void visitThen() {
      right();
      boolifiedRight = builder.popBoolified();
    }

    handleIf(visitCondition, visitThen, null);
    HConstant notIsAnd =
        builder.graph.addConstantBool(!isAnd, builder.compiler);
    JavaScriptBackend backend = builder.backend;
    HPhi result = new HPhi.manyInputs(null,
                                      <HInstruction>[boolifiedRight, notIsAnd],
                                      backend.dynamicType);
    builder.current.addPhi(result);
    builder.stack.add(result);
  }

  void handleLogicalAndOrWithLeftNode(ast.Node left,
                                      void visitRight(),
                                      {bool isAnd}) {
    // This method is similar to [handleLogicalAndOr] but optimizes the case
    // where left is a logical "and" or logical "or".
    //
    // For example (x && y) && z is transformed into x && (y && z):
    //   t0 = boolify(x);
    //   if (t0) {
    //     t1 = boolify(y);
    //     if (t1) {
    //       t2 = boolify(z);
    //     }
    //     t3 = phi(t2, false);
    //   }
    //   result = phi(t3, false);

    ast.Send send = left.asSend();
    if (send != null &&
        (isAnd ? send.isLogicalAnd : send.isLogicalOr)) {
      ast.Node newLeft = send.receiver;
      Link<ast.Node> link = send.argumentsNode.nodes;
      assert(link.tail.isEmpty);
      ast.Node middle = link.head;
      handleLogicalAndOrWithLeftNode(
          newLeft,
          () => handleLogicalAndOrWithLeftNode(middle, visitRight,
                                               isAnd: isAnd),
          isAnd: isAnd);
    } else {
      handleLogicalAndOr(() => builder.visit(left), visitRight, isAnd: isAnd);
    }
  }

  void _handleDiamondBranch(void visitCondition(),
                            void visitThen(),
                            void visitElse(),
                            bool isExpression) {
    SsaBranch conditionBranch = new SsaBranch(this);
    SsaBranch thenBranch = new SsaBranch(this);
    SsaBranch elseBranch = new SsaBranch(this);
    SsaBranch joinBranch = new SsaBranch(this);

    conditionBranch.startLocals = builder.localsHandler;
    builder.goto(builder.current, conditionBranch.block);

    buildCondition(visitCondition, conditionBranch, thenBranch, elseBranch);
    HInstruction thenValue =
        buildBranch(thenBranch, visitThen, joinBranch, isExpression);
    HInstruction elseValue =
        buildBranch(elseBranch, visitElse, joinBranch, isExpression);

    if (isExpression) {
      assert(thenValue != null && elseValue != null);
      JavaScriptBackend backend = builder.backend;
      HPhi phi = new HPhi.manyInputs(
          null, <HInstruction>[thenValue, elseValue], backend.dynamicType);
      joinBranch.block.addPhi(phi);
      builder.stack.add(phi);
    }

    HBasicBlock thenBlock = thenBranch.block;
    HBasicBlock elseBlock = elseBranch.block;
    HBasicBlock joinBlock;
    // If at least one branch did not abort, open the joinBranch.
    if (!joinBranch.block.predecessors.isEmpty) {
      startBranch(joinBranch);
      joinBlock = joinBranch.block;
    }

    HIfBlockInformation info =
        new HIfBlockInformation(
          new HSubExpressionBlockInformation(conditionBranch.graph),
          new HSubGraphBlockInformation(thenBranch.graph),
          new HSubGraphBlockInformation(elseBranch.graph));

    HBasicBlock conditionStartBlock = conditionBranch.block;
    conditionStartBlock.setBlockFlow(info, joinBlock);
    SubGraph conditionGraph = conditionBranch.graph;
    HIf branch = conditionGraph.end.last;
    assert(branch is HIf);
    branch.blockInformation = conditionStartBlock.blockFlow;
  }
}

class TypeBuilder implements DartTypeVisitor<dynamic, SsaBuilder> {
  final ClassWorld classWorld;

  TypeBuilder(this.classWorld);

  void visit(DartType type, SsaBuilder builder) => type.accept(this, builder);

  void visitVoidType(VoidType type, SsaBuilder builder) {
    ClassElement cls = builder.backend.findHelper('VoidRuntimeType');
    builder.push(new HVoidType(type, new TypeMask.exact(cls, classWorld)));
  }

  void visitTypeVariableType(TypeVariableType type,
                             SsaBuilder builder) {
    ClassElement cls = builder.backend.findHelper('RuntimeType');
    TypeMask instructionType = new TypeMask.subclass(cls, classWorld);
    if (!builder.sourceElement.enclosingElement.isClosure &&
        builder.sourceElement.isInstanceMember) {
      HInstruction receiver = builder.localsHandler.readThis();
      builder.push(new HReadTypeVariable(type, receiver, instructionType));
    } else {
      builder.push(
          new HReadTypeVariable.noReceiver(
              type, builder.addTypeVariableReference(type), instructionType));
    }
  }

  void visitFunctionType(FunctionType type, SsaBuilder builder) {
    type.returnType.accept(this, builder);
    HInstruction returnType = builder.pop();
    List<HInstruction> inputs = <HInstruction>[returnType];

    for (DartType parameter in type.parameterTypes) {
      parameter.accept(this, builder);
      inputs.add(builder.pop());
    }

    for (DartType parameter in type.optionalParameterTypes) {
      parameter.accept(this, builder);
      inputs.add(builder.pop());
    }

    List<DartType> namedParameterTypes = type.namedParameterTypes;
    List<String> names = type.namedParameters;
    for (int index = 0; index < names.length; index++) {
      ast.DartString dartString = new ast.DartString.literal(names[index]);
      inputs.add(
          builder.graph.addConstantString(dartString, builder.compiler));
      namedParameterTypes[index].accept(this, builder);
      inputs.add(builder.pop());
    }

    ClassElement cls = builder.backend.findHelper('RuntimeFunctionType');
    builder.push(new HFunctionType(inputs, type,
        new TypeMask.exact(cls, classWorld)));
  }

  void visitMalformedType(MalformedType type, SsaBuilder builder) {
    visitDynamicType(const DynamicType(), builder);
  }

  void visitStatementType(StatementType type, SsaBuilder builder) {
    throw 'not implemented visitStatementType($type)';
  }

  void visitInterfaceType(InterfaceType type, SsaBuilder builder) {
    List<HInstruction> inputs = <HInstruction>[];
    for (DartType typeArgument in type.typeArguments) {
      typeArgument.accept(this, builder);
      inputs.add(builder.pop());
    }
    ClassElement cls;
    if (type.typeArguments.isEmpty) {
      cls = builder.backend.findHelper('RuntimeTypePlain');
    } else {
      cls = builder.backend.findHelper('RuntimeTypeGeneric');
    }
    builder.push(new HInterfaceType(inputs, type,
        new TypeMask.exact(cls, classWorld)));
  }

  void visitTypedefType(TypedefType type, SsaBuilder builder) {
    DartType unaliased = type.unalias(builder.compiler);
    if (unaliased is TypedefType) throw 'unable to unalias $type';
    unaliased.accept(this, builder);
  }

  void visitDynamicType(DynamicType type, SsaBuilder builder) {
    JavaScriptBackend backend = builder.compiler.backend;
    ClassElement cls = backend.findHelper('DynamicRuntimeType');
    builder.push(new HDynamicType(type, new TypeMask.exact(cls, classWorld)));
  }
}<|MERGE_RESOLUTION|>--- conflicted
+++ resolved
@@ -6005,8 +6005,6 @@
   }
 
   visitSyncForIn(ast.SyncForIn node) {
-<<<<<<< HEAD
-=======
     // The 'get iterator' selector for this node has the inferred receiver type.
     // If the receiver supports JavaScript indexing we generate an indexing loop
     // instead of allocating an iterator object.
@@ -6028,7 +6026,6 @@
   }
 
   buildSyncForInIterator(ast.SyncForIn node) {
->>>>>>> 005befeb
     // Generate a structure equivalent to:
     //   Iterator<E> $iter = <iterable>.iterator;
     //   while ($iter.moveNext()) {
