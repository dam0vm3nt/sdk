# Copyright (c) 2013, the Dart project authors.  Please see the AUTHORS file
# for details. All rights reserved. Use of this source code is governed by a
# BSD-style license that can be found in the LICENSE file.

interactive_test: Skip # Must be run manually.
dromaeo_smoke_test: Skip # Issue 14521, 8257
cross_frame_test: Skip # Test reloads itself. Issue 18558

[ $compiler == none && ($runtime == dartium || $runtime == drt) ]

js_array_test: Skip # Dartium JSInterop failure
js_typed_interop_test: Skip # Dartium JSInterop failure
mirrors_js_typed_interop_test: Skip # Dartium JSInterop failure

cross_domain_iframe_test: RuntimeError # Dartium JSInterop failure
indexeddb_2_test: Fail # Dartium JSInterop failure. Identity preservation on array deferred copy.
js_test/transferrables: RuntimeError # Dartium JSInterop failure
js_test/JsArray: RuntimeError # Dartium JSInterop failure
native_gc_test: Skip # Dartium JSInterop failure
transferables_test: RuntimeError # Dartium JSInterop failure


[ $compiler == none && ($runtime == drt || $runtime == dartium ) ]
worker_api_test: Fail # Issue 10223
resource_http_test: Fail # Issue 24203
js_function_getter_trust_types_test: Skip # dartium doesn't support trust types.

[ $compiler == none && $mode == debug && ($runtime == drt || $runtime == dartium ) ]
datalistelement_test: Skip # Issue 20540

[ $compiler == dart2js ]
input_element_test/attributes: Fail # Issue 21555
wrapping_collections_test: SkipByDesign # Testing an issue that is only relevant to Dartium

[ $compiler == dart2js && $checked ]
js_function_getter_trust_types_test: Skip # --trust-type-annotations incompatible with --checked
<<<<<<< HEAD
js_typed_interop_test: Pass, Fail # Issue 24822
=======

[ $compiler == dart2js && $checked && $browser ]
js_typed_interop_test/method: Fail # Issue 24822
>>>>>>> d9397d8a

[ $compiler == dart2js && $csp && $browser ]
custom/js_custom_test: Fail # Issue 14643
custom/element_upgrade_test: Fail # Issue 17298

[ $compiler == dart2js && $browser ]
custom/created_callback_test: Fail # Support for created constructor. Issue 14835
fontface_loaded_test: Fail # Support for promises.

[ $compiler == dart2js && ($runtime == safari || $runtime == safarimobilesim || $runtime == ff  || $ie) ]
custom/entered_left_view_test/viewless_document: Fail # Polyfill does not handle this
fontface_test: Fail # Fontface not supported on these.
custom/attribute_changed_callback_test/unsupported_on_polyfill: Fail # Polyfill does not support
element_animate_test: Fail # Element.animate not supported on these browsers.

[ $compiler == none && $runtime == dartium && $system == macos]
canvasrenderingcontext2d_test/drawImage_video_element_dataUrl: Pass,Fail # Issue 11834

[ $compiler == none && ($runtime == drt || $runtime == dartium ) ]
# postMessage in dartium always transfers the typed array buffer, never a view
postmessage_structured_test/typed_arrays: Fail
# Dartium seems to lose the data from the dispatchEvent.
async_test: Fail # Uses spawn, not implemented from a DOM isolate in Dartium
keyboard_event_test: Fail # Issue 13902
isolates_test: Fail # Issue 13921
fileapi_test/getFile: Pass, Fail # Issue 20488

[ $compiler == none && ($runtime == drt || $runtime == dartium ) && $mode == debug ]
websocket_test/websocket: Skip # Issue 17666
canvasrenderingcontext2d_test/drawImage_video_element_dataUrl: Skip # Issue 17666

element_offset_test/offset: RuntimeError # Issue 17550
request_animation_frame_test: Skip # Times out, and also passes while taking 4.00 minutes. Issue 19127.
fileapi_test/fileEntry: Pass, RuntimeError # Issue 20488
native_gc_test: Pass, Slow

[ $compiler == none && $runtime == drt && $system == windows ]
worker_test/functional: Pass, Crash # Issue 9929.

[ $compiler == dart2js && $runtime == chromeOnAndroid ]
crypto_test/functional: Pass, Slow # TODO(dart2js-team): Please triage this failure.
input_element_test/supported_datetime-local: Pass, Slow # TODO(dart2js-team): Please triage this failure.

fileapi_test/entry: Fail, Pass # TODO(dart2js-team): Please triage this failure.
fileapi_test/fileEntry: Fail, Pass # TODO(dart2js-team): Please triage this failure.
fileapi_test/getDirectory: Fail, Pass # TODO(dart2js-team): Please triage this failure.
fileapi_test/getFile: Fail, Pass # TODO(dart2js-team): Please triage this failure.

audiocontext_test/supported: RuntimeError # TODO(dart2js-team): Please triage this failure.
audiobuffersourcenode_test/supported: Fail # TODO(dart2js-team): Please triage this failure.
canvasrenderingcontext2d_test/drawImage_video_element: Fail # TODO(dart2js-team): Please triage this failure.
canvasrenderingcontext2d_test/drawImage_video_element_dataUrl: Fail # TODO(dart2js-team): Please triage this failure.
canvasrenderingcontext2d_test/fillText: Fail # TODO(dart2js-team): Please triage this failure.
element_types_test/supported_datalist: Fail # TODO(dart2js-team): Please triage this failure.
input_element_test/supported_week: Fail # TODO(dart2js-team): Please triage this failure.
media_stream_test/supported_media: Fail # TODO(dart2js-team): Please triage this failure.
rtc_test/supported: Fail # TODO(dart2js-team): Please triage this failure.
speechrecognition_test/supported: Fail # TODO(dart2js-team): Please triage this failure.
speechrecognition_test/types: Fail # TODO(dart2js-team): Please triage this failure.
xhr_test/json: Fail # TODO(dart2js-team): Please triage this failure.

[ $runtime == safarimobilesim ]
element_offset_test/offset: RuntimeError # Issue 18573
element_types_test/supported_meter: RuntimeError # Issue 18573

[ $runtime == chrome ]
touchevent_test/supported: Fail # Touch events are only supported on touch devices
element_animate_test/omit_timing: RuntimeError # Also timing out on MacOS. Issue 23507
element_animate_test/timing_dict: RuntimeError # Also timing out on MacOS. Issue 23507
element_animate_test/simple_timing: RuntimeError # Please triage this failure

[ $runtime == chrome && $system == macos ]
canvasrenderingcontext2d_test/drawImage_video_element: Skip # Times out. Please triage this failure.
canvasrenderingcontext2d_test/drawImage_video_element_dataUrl: Skip # Times out. Please triage this failure.
element_animate_test/omit_timing: Skip # Timing out on MacOS. Issue 23507
element_animate_test/timing_dict: Skip # Timing out on MacOS. Issue 23507
transition_event_test/functional: Skip # Times out. Issue 22167
request_animation_frame_test: Skip # Times out. Issue 22167

[$runtime == drt || $runtime == dartium || $runtime == chrome || $runtime == chromeOnAndroid || $runtime == ContentShellOnAndroid ]
webgl_1_test: Pass, Fail # Issue 8219

[ $compiler == none && ($runtime == drt || $runtime == dartium) && $system == windows ]
websql_test: Skip # Issue 4941: stderr contains a backtrace.

[ $compiler == none && ($runtime == drt || $runtime == dartium) && $mode == debug]
websql_test: Fail, Pass # Issue 4941: stderr contains a backtrace.
native_gc_test: Pass, Slow

[$runtime == ie10 || $runtime == ie11]
indexeddb_5_test: Fail # Issue 12893
js_test/transferrables: RuntimeError # Issue 14246
element_test/click: Fail # IE does not support firing this event.
serialized_script_value_test: Fail
websocket_test/websocket: Fail # Issue 7875. Closed with "working as intended".
canvasrenderingcontext2d_test/drawImage_video_element: Fail # IE does not support drawImage w/ video element
canvasrenderingcontext2d_test/drawImage_video_element_dataUrl: Fail # IE does not support drawImage w/ video element
no_linked_scripts_htmltest: Skip # Times out on IE.  Issue 21537
scripts_htmltest: Skip # Times out on IE.  Issue 21537
two_scripts_htmltest: Skip # Times out on IE.  Issue 21537
deferred_multi_app_htmltest: Skip # Times out on IE.  Issue 21537
localstorage_test: Pass, RuntimeError # Issue 22166
storage_test: Pass, RuntimeError # Issue 22166
postmessage_structured_test/more_primitives: Fail # Does not support the MessageEvent constructor.
notification_test/supported_notification: Fail # Notification not supported on IE
event_test: RuntimeError # Issue 23437. Only three failures, but hard to break them out.
wheelevent_test: RuntimeError # Issue 23437
text_event_test: RuntimeError # Issue 23437
transition_event_test/functional: Skip # Times out. Issue 22167
request_animation_frame_test: Skip # Times out. Issue 22167

[$runtime == ie10 ]
# IE10 Feature support statuses-
# All changes should be accompanied by platform support annotation changes.
audiobuffersourcenode_test/supported: Fail
audiocontext_test/supported: Fail
crypto_test/supported: Fail
css_test/supportsPointConversions: Fail
document_test/supports_cssCanvasContext: Fail
element_types_test/supported_content: Fail
element_types_test/supported_details: Fail
element_types_test/supported_keygen: Fail
element_types_test/supported_meter: Fail
element_types_test/supported_output: Fail
element_types_test/supported_shadow: Fail
element_types_test/supported_template: Fail
fileapi_test/supported: Fail
history_test/supported_HashChangeEvent: Fail
indexeddb_1_test/supportsDatabaseNames: Fail
input_element_test/supported_date: Fail
input_element_test/supported_datetime-local: Fail
input_element_test/supported_month: Fail
input_element_test/supported_time: Fail
input_element_test/supported_week: Fail
media_stream_test/supported_MediaStreamEvent: Fail
media_stream_test/supported_MediaStreamTrackEvent: Fail
media_stream_test/supported_media: Fail
mediasource_test/supported: Fail
mutationobserver_test/supported: Fail
rtc_test/supported: Fail
shadow_dom_test/supported: Fail
speechrecognition_test/supported: Fail
svgelement_test/supported_altGlyph: Fail
svgelement_test/supported_animate: Fail
svgelement_test/supported_animateMotion: Fail
svgelement_test/supported_animateTransform: Fail
svgelement_test/supported_foreignObject: Fail
svgelement_test/supported_set: Fail
touchevent_test/supported: Fail # IE does not support TouchEvents
webgl_1_test/supported: Fail
websql_test/supported: Fail
xhr_test/json: Fail # IE10 returns string, not JSON object
xhr_test/supported_overrideMimeType: Fail
xsltprocessor_test/supported: Fail
worker_test/functional: Fail # IE uses incorrect security context for Blob URIs.
transferables_test: Fail # Issue 9846

[ $compiler == dart2js && $minified ]
canvas_pixel_array_type_alias_test/types2_runtimeTypeName: Fail, OK # Issue 12605

[ $compiler == dart2js && $runtime == chrome ]
css_test/supportsPointConversions: Fail # Issues 21710
css_test/functional: Fail # Issues 21710

[ $runtime == ie11 ]
custom/document_register_type_extensions_test/single-parameter: Fail # Issue 13193.
canvasrenderingcontext2d_test/arc: Pass, Fail # Pixel unexpected value. Please triage this failure.
worker_test/functional: Pass, Fail # Issues 20659.
transferables_test: Pass, Fail # Issues 20659.

# IE11 Feature support statuses-
# These results not yet noted in platform support annotations.
# All changes should be accompanied by platform support annotation changes.
audiobuffersourcenode_test/supported: Fail
audiocontext_test/supported: Fail
crypto_test/supported: Fail
css_test/supportsPointConversions: Fail
document_test/supports_cssCanvasContext: Fail
element_types_test/supported_content: Fail
element_types_test/supported_details: Fail
element_types_test/supported_keygen: Fail
element_types_test/supported_meter: Fail
element_types_test/supported_output: Fail
element_types_test/supported_shadow: Fail
element_types_test/supported_template: Fail
fileapi_test/supported: Fail
history_test/supported_HashChangeEvent: Fail
indexeddb_1_test/supportsDatabaseNames: Fail
input_element_test/supported_date: Fail
input_element_test/supported_datetime-local: Fail
input_element_test/supported_month: Fail
input_element_test/supported_time: Fail
input_element_test/supported_week: Fail
media_stream_test/supported_MediaStreamEvent: Fail
media_stream_test/supported_MediaStreamTrackEvent: Fail
media_stream_test/supported_media: Fail
mediasource_test/supported: Pass, Fail # Should pass on Windows 8
mediasource_test/functional: Pass, Fail # Fails on Windows 8
rtc_test/supported: Fail
shadow_dom_test/supported: Fail
speechrecognition_test/supported: Fail
svgelement_test/supported_altGlyph: Fail
svgelement_test/supported_animate: Fail
svgelement_test/supported_animateMotion: Fail
svgelement_test/supported_animateTransform: Fail
svgelement_test/supported_foreignObject: Fail
svgelement_test/supported_set: Fail
touchevent_test/supported: Fail # IE does not support TouchEvents
webgl_1_test/functional: Fail
websql_test/supported: Fail
xhr_test/json: Fail # IE10 returns string, not JSON object
xsltprocessor_test/supported: Fail

[ $runtime == ie10 ]
custom/document_register_type_extensions_test/construction: Fail # Issue 13193
custom/element_upgrade_test: Fail # Issue 18247
worker_api_test: Fail # IE does not support URL.createObjectURL in web workers.

[ $compiler == dart2js && $runtime == drt && $unchecked ]
audiocontext_test/functional: Pass, Fail

[ $runtime == safari || $runtime == safarimobilesim ]
worker_api_test: Skip # Issue 13221
webgl_1_test: Pass, Fail # Issue 8219
canvasrenderingcontext2d_test/drawImage_video_element: Fail # Safari does not support drawImage w/ video element
canvasrenderingcontext2d_test/drawImage_video_element_dataUrl: Fail # Safari does not support drawImage w/ video element
element_test: Pass, Fail # Issue 21434
mediasource_test: Pass, Fail # MediaSource only available on Safari 8 desktop, we can't express that.

# Safari Feature support statuses-
# All changes should be accompanied by platform support annotation changes.
element_types_test/supported_content: Fail
element_types_test/supported_datalist: Fail
element_types_test/supported_shadow: Fail
fileapi_test/supported: Fail
indexeddb_1_test/supportsDatabaseNames: Fail
media_stream_test/supported_MediaStreamEvent: Fail
media_stream_test/supported_MediaStreamTrackEvent: Fail
media_stream_test/supported_media: Fail
performance_api_test/supported: Fail
rtc_test/supported: Fail
shadow_dom_test/supported: Fail
speechrecognition_test/supported: Fail

[ $runtime == safarimobilesim ]
indexeddb_1_test/supported: Fail
element_types_test/supported_template: Fail
xhr_test/json: Fail # Safari doesn't support JSON response type
notification_test/constructors: Pass # Safari mobile will pass this test on the basis that notifications aren't supported at all.
notification_test/supported_notification: RuntimeError # Issue 22869
wheelevent_test: RuntimeError # Safarimobilesim does not support WheelEvent
event_test: RuntimeError # Safarimobilesim does not support WheelEvent

[ $runtime == safari ]
input_element_test/supported_month: RuntimeError
input_element_test/supported_time: RuntimeError
input_element_test/supported_week: RuntimeError
input_element_test/supported_date: Fail
input_element_test/supported_datetime-local: Fail
touchevent_test/supported: Fail # Safari does not support TouchEvents
notification_test/constructors: Fail # Safari doesn't let us access the fields of the Notification to verify them.

[ $runtime == safari ]
indexeddb_1_test/functional: Skip # Times out. Issue 21433
indexeddb_2_test: RuntimeError # Issue 21433
indexeddb_4_test: RuntimeError # Issue 21433
indexeddb_5_test: RuntimeError # Issue 21433

[ $runtime == opera ]
blob_constructor_test: Fail
canvas_test: Fail
canvas_test: Pass,Fail
cssstyledeclaration_test: Fail
document_test/document: Fail # Issue: 7413
element_add_test: Fail
element_constructor_1_test: Fail
element_test/children: Fail # Issue: 7413
element_test/constructors: Fail
element_test/elements: Fail
element_test/eventListening: Crash
element_test/eventListening: Fail # Issue: 7413
element_test/queryAll: Fail
fileapi_test: Skip # Timeout.
form_data_test: Fail # Issue: 7413
htmlelement_test: Fail
isolates_test: Skip # Timeout.
keyboard_event_test: Fail # Issue: 7413
serialized_script_value_test: Fail
typed_arrays_arraybuffer_test: Fail
url_test: Fail

# Opera Feature support statuses-
# All changes should be accompanied by platform support annotation changes.
audiobuffersourcenode_test/supported: Fail
audiocontext_test/supported: Fail
crypto_test/supported: Fail
css_test/supportsPointConversions: Fail
document_test/supports_cssCanvasContext: Fail
element_types_test/supported_template: Fail
indexeddb_1_test/supported: Fail
indexeddb_1_test/supportsDatabaseNames: Fail
mutationobserver_test/supported: Fail
performance_api_test/supported: Fail
speechrecognition_test/supported: Fail
websql_test/supported: Fail

[  $compiler == dart2js && $runtime == ff ]
history_test/history: Skip # Issue 22050
xhr_test/xhr: Pass, Fail # Issue 11602
dart_object_local_storage_test: Skip  # sessionStorage NS_ERROR_DOM_NOT_SUPPORTED_ERR
webgl_1_test: Pass, Fail   # Issue 8219
canvasrenderingcontext2d_test/drawImage_video_element_dataUrl: Pass, Fail # Firefox pre-38 does not like dataUrl videos for drawImage Issue 23479
text_event_test: Fail # Issue 17893

# Firefox Feature support statuses-
# All changes should be accompanied by platform support annotation changes.
document_test/supports_cssCanvasContext: Fail
element_types_test/supported_details: Fail
element_types_test/supported_embed: Fail
element_types_test/supported_keygen: Fail
element_types_test/supported_object: Fail
fileapi_test/supported: Fail
indexeddb_1_test/supportsDatabaseNames: Fail
input_element_test/supported_date: Fail
input_element_test/supported_datetime-local: Fail
input_element_test/supported_month: Fail
input_element_test/supported_time: Fail
input_element_test/supported_week: Fail
media_stream_test/supported_MediaStreamEvent: Fail
media_stream_test/supported_MediaStreamTrackEvent: Fail
mediasource_test/supported: Fail # Behind a flag as of FF 36
shadow_dom_test/supported: Fail
speechrecognition_test/supported: Fail
touchevent_test/supported: Fail
websql_test/supported: Fail

[ $compiler == dart2js && $runtime == ff && $system == windows ]
mediasource_test/supported: Pass
mediasource_test/functional: RuntimeError # Issue 24838

# 'html' tests import the HTML library, so they only make sense in
# a browser environment.
[ $runtime == vm ]
*: Skip

[ $compiler == dart2js && ($runtime == drt || $runtime == ff) ]
request_animation_frame_test: Skip # Async test hangs.

[ $compiler == dart2js && $csp && ($runtime == drt || $runtime == safari || $runtime == ff || $runtime == chrome || $runtime == chromeOnAndroid) ]
# Note: these tests are all injecting scripts by design.  This is not allowed under CSP.
event_customevent_test: Fail        # Test cannot run under CSP restrictions.
js_interop_1_test: Skip             # Test cannot run under CSP restrictions (times out).
js_test: Skip                       # Test cannot run under CSP restrictions (times out).
js_array_test: Skip                 # Test cannot run under CSP restrictions.
js_typed_interop_test: Skip         # Test cannot run under CSP restrictions.
js_function_getter_test: Skip       # Test cannot run under CSP restrictions.
js_function_getter_trust_types_test: Skip  # Test cannot run under CSP restrictions.
js_dart_to_string_test: Skip        # Test cannot run under CSP restrictions.
mirrors_js_typed_interop_test: Skip # Test cannot run under CSP restrictions.
postmessage_structured_test: Skip   # Test cannot run under CSP restrictions (times out).

[ $compiler == dart2js &&  $runtime == chrome]
svgelement_test/supported_altGlyph: RuntimeError # Issue 23144

[ ($runtime == dartium) && ($system == macos || $system == windows || $system == linux)]
# Desktop operating systems do not support touch events on chrome 34 dartium.
touchevent_test/supported: Fail

[ (($runtime == dartium || $runtime == drt) && $system == macos) || $system == windows ]
xhr_test/xhr: Skip # Times out.  Issue 21527

[ $compiler == dartanalyzer || $compiler == dart2analyzer ]
custom/document_register_basic_test: StaticWarning
custom/element_upgrade_test: StaticWarning
datalistelement_test: StaticWarning
documentfragment_test: StaticWarning
element_add_test: StaticWarning
element_test: StaticWarning
events_test: StaticWarning
htmlelement_test: StaticWarning
js_function_getter_trust_types_test: skip # dart2js specific flags.
localstorage_test: StaticWarning
mutationobserver_test: StaticWarning
queryall_test: fail
track_element_constructor_test: StaticWarning
transferables_test: StaticWarning
typed_arrays_range_checks_test: StaticWarning
typing_test: StaticWarning
webgl_1_test: StaticWarning
window_nosuchmethod_test: StaticWarning

[ $compiler == dart2js && $cps_ir ]
resource_http_test: Crash # (await for(var b in r.openRead()){bytes.addAll(b);}): await for<|MERGE_RESOLUTION|>--- conflicted
+++ resolved
@@ -34,13 +34,9 @@
 
 [ $compiler == dart2js && $checked ]
 js_function_getter_trust_types_test: Skip # --trust-type-annotations incompatible with --checked
-<<<<<<< HEAD
-js_typed_interop_test: Pass, Fail # Issue 24822
-=======
 
 [ $compiler == dart2js && $checked && $browser ]
 js_typed_interop_test/method: Fail # Issue 24822
->>>>>>> d9397d8a
 
 [ $compiler == dart2js && $csp && $browser ]
 custom/js_custom_test: Fail # Issue 14643
