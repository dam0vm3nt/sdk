--- conflicted
+++ resolved
@@ -203,10 +203,6 @@
 [ $runtime == vm ]
 async/timer_not_available_test: Fail, OK
 mirrors/native_class_test: Fail, OK # This test is meant to run in a browser.
-<<<<<<< HEAD
-mirrors/syntax_error_test/01: Fail # Issue 15886
-=======
->>>>>>> 192df7e8
 
 [ $compiler == none  ]
 mirrors/hierarchy_test: Fail # TODO(ahe): This test is slightly broken. http://dartbug.com/12464
