--- conflicted
+++ resolved
@@ -143,38 +143,6 @@
   }
 }
 
-<<<<<<< HEAD
-
-void ThreadInterruptNoOp(const InterruptedThreadState& state, void* data) {
-  // NoOp.
-}
-
-
-class ThreadInterrupterVisitIsolates : public IsolateVisitor {
- public:
-  ThreadInterrupterVisitIsolates() {
-    profiled_thread_count_ = 0;
-  }
-
-  void VisitIsolate(Isolate* isolate) {
-    ASSERT(isolate != NULL);
-    profiled_thread_count_ += isolate->ProfileInterrupt();
-  }
-
-  intptr_t profiled_thread_count() const {
-    return profiled_thread_count_;
-  }
-
-  void set_profiled_thread_count(intptr_t profiled_thread_count) {
-    profiled_thread_count_ = profiled_thread_count;
-  }
-
- private:
-  intptr_t profiled_thread_count_;
-};
-
-=======
->>>>>>> 71b3d5ab
 
 void ThreadInterrupter::ThreadMain(uword parameters) {
   ASSERT(initialized_);
