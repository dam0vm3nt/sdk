--- conflicted
+++ resolved
@@ -103,35 +103,6 @@
 
 
 #define TYPED_DATA_LIB_INTRINSIC_LIST(V)                                       \
-<<<<<<< HEAD
-  V(_TypedList, get:length, TypedData_getLength, 26616328)                     \
-  V(_Int8Array, _new, TypedData_Int8Array_new, 1825804665)                     \
-  V(_Uint8Array, _new, TypedData_Uint8Array_new, 1778042338)                   \
-  V(_Uint8ClampedArray, _new, TypedData_Uint8ClampedArray_new, 568753997)      \
-  V(_Int16Array, _new, TypedData_Int16Array_new, 82856584)                     \
-  V(_Uint16Array, _new, TypedData_Uint16Array_new, 1061515393)                 \
-  V(_Int32Array, _new, TypedData_Int32Array_new, 2011561738)                   \
-  V(_Uint32Array, _new, TypedData_Uint32Array_new, 601429759)                  \
-  V(_Int64Array, _new, TypedData_Int64Array_new, 682666769)                    \
-  V(_Uint64Array, _new, TypedData_Uint64Array_new, 388094865)                  \
-  V(_Float32Array, _new, TypedData_Float32Array_new, 1931183334)               \
-  V(_Float64Array, _new, TypedData_Float64Array_new, 2119419798)               \
-  V(_Float32x4Array, _new, TypedData_Float32x4Array_new, 435301615)            \
-  V(_Int32x4Array, _new, TypedData_Int32x4Array_new, 1734048395)               \
-  V(_Int8Array, ., TypedData_Int8Array_factory, 810750844)                     \
-  V(_Uint8Array, ., TypedData_Uint8Array_factory, 1246070930)                  \
-  V(_Uint8ClampedArray, ., TypedData_Uint8ClampedArray_factory, 1882603960)    \
-  V(_Int16Array, ., TypedData_Int16Array_factory, 565702275)                   \
-  V(_Uint16Array, ., TypedData_Uint16Array_factory, 745756560)                 \
-  V(_Int32Array, ., TypedData_Int32Array_factory, 2141385820)                  \
-  V(_Uint32Array, ., TypedData_Uint32Array_factory, 2076467298)                \
-  V(_Int64Array, ., TypedData_Int64Array_factory, 1223523117)                  \
-  V(_Uint64Array, ., TypedData_Uint64Array_factory, 1032112679)                \
-  V(_Float32Array, ., TypedData_Float32Array_factory, 1986018007)              \
-  V(_Float64Array, ., TypedData_Float64Array_factory, 1863852388)              \
-  V(_Float32x4Array, ., TypedData_Float32x4Array_factory, 1144749257)          \
-  V(_Int32x4Array, ., TypedData_Int32x4Array_factory, 1189356537)              \
-=======
   V(_TypedList, get:length, TypedData_getLength, 26646119)                     \
   V(_Int8Array, _new, TypedData_Int8Array_new, 18350202)                       \
   V(_Uint8Array, _new, TypedData_Uint8Array_new, 2118071523)                   \
@@ -159,7 +130,6 @@
   V(_Float64Array, ., TypedData_Float64Array_factory, 1599078532)              \
   V(_Float32x4Array, ., TypedData_Float32x4Array_factory, 879975401)           \
   V(_Int32x4Array, ., TypedData_Int32x4Array_factory, 924582681)               \
->>>>>>> 3485989a
 
 
 // TODO(srdjan): Implement _FixedSizeArrayIterator, get:current and
