--- conflicted
+++ resolved
@@ -3789,11 +3789,7 @@
         ASSERT(is_top_level_sequence ||
                (nested_block.ContextLevel() ==
                 nested_block.outer()->ContextLevel() + 1));
-<<<<<<< HEAD
-        Value* tmp_val = Bind(new(I) LoadLocalInstr(*tmp_var));
-=======
         Value* tmp_val = Bind(new(Z) LoadLocalInstr(*tmp_var));
->>>>>>> 5ade9c42
         Value* parent_context = Bind(BuildCurrentContext());
         Do(new(Z) StoreInstanceFieldInstr(Context::parent_offset(),
                                           tmp_val,
