--- conflicted
+++ resolved
@@ -1434,10 +1434,6 @@
   __ LoadObject(R0, Bool::True(), EQ);
   __ LoadObject(R0, Bool::False(), NE);
   __ Ret();
-<<<<<<< HEAD
-  return false;
-=======
->>>>>>> f128a93b
 }
 
 
