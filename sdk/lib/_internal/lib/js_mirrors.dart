--- conflicted
+++ resolved
@@ -398,11 +398,7 @@
       var jsFunction = JS('', '#[#]', _globalObject, name);
       String unmangledName = mangledGlobalNames[name];
       if (unmangledName == null ||
-<<<<<<< HEAD
-          JS('bool', "!!#['getterStub']", jsFunction)) {
-=======
           JS('bool', "!!#['\$getterStub']", jsFunction)) {
->>>>>>> da02c016
         // If there is no unmangledName, [jsFunction] is either a synthetic
         // implementation detail, or something that is excluded
         // by @MirrorsUsed.
