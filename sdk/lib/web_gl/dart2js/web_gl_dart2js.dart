/**
 * 3D programming in the browser.
 */
library dart.dom.web_gl;

import 'dart:collection';
import 'dart:_internal' hide deprecated;
import 'dart:html';
import 'dart:html_common';
import 'dart:_native_typed_data';
import 'dart:typed_data';
import 'dart:_js_helper' show Creates, JSName, Native, Null, Returns, convertDartClosureToJS;
import 'dart:_foreign_helper' show JS;
import 'dart:_interceptors' show Interceptor, JSExtendableArray;
// DO NOT EDIT - unless you are editing documentation as per:
// https://code.google.com/p/dart/wiki/ContributingHTMLDocumentation
// Auto-generated dart:web_gl library.





// Copyright (c) 2013, the Dart project authors.  Please see the AUTHORS file
// for details. All rights reserved. Use of this source code is governed by a
// BSD-style license that can be found in the LICENSE file.


const int ACTIVE_ATTRIBUTES = RenderingContext.ACTIVE_ATTRIBUTES;
const int ACTIVE_TEXTURE = RenderingContext.ACTIVE_TEXTURE;
const int ACTIVE_UNIFORMS = RenderingContext.ACTIVE_UNIFORMS;
const int ALIASED_LINE_WIDTH_RANGE = RenderingContext.ALIASED_LINE_WIDTH_RANGE;
const int ALIASED_POINT_SIZE_RANGE = RenderingContext.ALIASED_POINT_SIZE_RANGE;
const int ALPHA = RenderingContext.ALPHA;
const int ALPHA_BITS = RenderingContext.ALPHA_BITS;
const int ALWAYS = RenderingContext.ALWAYS;
const int ARRAY_BUFFER = RenderingContext.ARRAY_BUFFER;
const int ARRAY_BUFFER_BINDING = RenderingContext.ARRAY_BUFFER_BINDING;
const int ATTACHED_SHADERS = RenderingContext.ATTACHED_SHADERS;
const int BACK = RenderingContext.BACK;
const int BLEND = RenderingContext.BLEND;
const int BLEND_COLOR = RenderingContext.BLEND_COLOR;
const int BLEND_DST_ALPHA = RenderingContext.BLEND_DST_ALPHA;
const int BLEND_DST_RGB = RenderingContext.BLEND_DST_RGB;
const int BLEND_EQUATION = RenderingContext.BLEND_EQUATION;
const int BLEND_EQUATION_ALPHA = RenderingContext.BLEND_EQUATION_ALPHA;
const int BLEND_EQUATION_RGB = RenderingContext.BLEND_EQUATION_RGB;
const int BLEND_SRC_ALPHA = RenderingContext.BLEND_SRC_ALPHA;
const int BLEND_SRC_RGB = RenderingContext.BLEND_SRC_RGB;
const int BLUE_BITS = RenderingContext.BLUE_BITS;
const int BOOL = RenderingContext.BOOL;
const int BOOL_VEC2 = RenderingContext.BOOL_VEC2;
const int BOOL_VEC3 = RenderingContext.BOOL_VEC3;
const int BOOL_VEC4 = RenderingContext.BOOL_VEC4;
const int BROWSER_DEFAULT_WEBGL = RenderingContext.BROWSER_DEFAULT_WEBGL;
const int BUFFER_SIZE = RenderingContext.BUFFER_SIZE;
const int BUFFER_USAGE = RenderingContext.BUFFER_USAGE;
const int BYTE = RenderingContext.BYTE;
const int CCW = RenderingContext.CCW;
const int CLAMP_TO_EDGE = RenderingContext.CLAMP_TO_EDGE;
const int COLOR_ATTACHMENT0 = RenderingContext.COLOR_ATTACHMENT0;
const int COLOR_BUFFER_BIT = RenderingContext.COLOR_BUFFER_BIT;
const int COLOR_CLEAR_VALUE = RenderingContext.COLOR_CLEAR_VALUE;
const int COLOR_WRITEMASK = RenderingContext.COLOR_WRITEMASK;
const int COMPILE_STATUS = RenderingContext.COMPILE_STATUS;
const int COMPRESSED_TEXTURE_FORMATS = RenderingContext.COMPRESSED_TEXTURE_FORMATS;
const int CONSTANT_ALPHA = RenderingContext.CONSTANT_ALPHA;
const int CONSTANT_COLOR = RenderingContext.CONSTANT_COLOR;
const int CONTEXT_LOST_WEBGL = RenderingContext.CONTEXT_LOST_WEBGL;
const int CULL_FACE = RenderingContext.CULL_FACE;
const int CULL_FACE_MODE = RenderingContext.CULL_FACE_MODE;
const int CURRENT_PROGRAM = RenderingContext.CURRENT_PROGRAM;
const int CURRENT_VERTEX_ATTRIB = RenderingContext.CURRENT_VERTEX_ATTRIB;
const int CW = RenderingContext.CW;
const int DECR = RenderingContext.DECR;
const int DECR_WRAP = RenderingContext.DECR_WRAP;
const int DELETE_STATUS = RenderingContext.DELETE_STATUS;
const int DEPTH_ATTACHMENT = RenderingContext.DEPTH_ATTACHMENT;
const int DEPTH_BITS = RenderingContext.DEPTH_BITS;
const int DEPTH_BUFFER_BIT = RenderingContext.DEPTH_BUFFER_BIT;
const int DEPTH_CLEAR_VALUE = RenderingContext.DEPTH_CLEAR_VALUE;
const int DEPTH_COMPONENT = RenderingContext.DEPTH_COMPONENT;
const int DEPTH_COMPONENT16 = RenderingContext.DEPTH_COMPONENT16;
const int DEPTH_FUNC = RenderingContext.DEPTH_FUNC;
const int DEPTH_RANGE = RenderingContext.DEPTH_RANGE;
const int DEPTH_STENCIL = RenderingContext.DEPTH_STENCIL;
const int DEPTH_STENCIL_ATTACHMENT = RenderingContext.DEPTH_STENCIL_ATTACHMENT;
const int DEPTH_TEST = RenderingContext.DEPTH_TEST;
const int DEPTH_WRITEMASK = RenderingContext.DEPTH_WRITEMASK;
const int DITHER = RenderingContext.DITHER;
const int DONT_CARE = RenderingContext.DONT_CARE;
const int DST_ALPHA = RenderingContext.DST_ALPHA;
const int DST_COLOR = RenderingContext.DST_COLOR;
const int DYNAMIC_DRAW = RenderingContext.DYNAMIC_DRAW;
const int ELEMENT_ARRAY_BUFFER = RenderingContext.ELEMENT_ARRAY_BUFFER;
const int ELEMENT_ARRAY_BUFFER_BINDING = RenderingContext.ELEMENT_ARRAY_BUFFER_BINDING;
const int EQUAL = RenderingContext.EQUAL;
const int FASTEST = RenderingContext.FASTEST;
const int FLOAT = RenderingContext.FLOAT;
const int FLOAT_MAT2 = RenderingContext.FLOAT_MAT2;
const int FLOAT_MAT3 = RenderingContext.FLOAT_MAT3;
const int FLOAT_MAT4 = RenderingContext.FLOAT_MAT4;
const int FLOAT_VEC2 = RenderingContext.FLOAT_VEC2;
const int FLOAT_VEC3 = RenderingContext.FLOAT_VEC3;
const int FLOAT_VEC4 = RenderingContext.FLOAT_VEC4;
const int FRAGMENT_SHADER = RenderingContext.FRAGMENT_SHADER;
const int FRAMEBUFFER = RenderingContext.FRAMEBUFFER;
const int FRAMEBUFFER_ATTACHMENT_OBJECT_NAME = RenderingContext.FRAMEBUFFER_ATTACHMENT_OBJECT_NAME;
const int FRAMEBUFFER_ATTACHMENT_OBJECT_TYPE = RenderingContext.FRAMEBUFFER_ATTACHMENT_OBJECT_TYPE;
const int FRAMEBUFFER_ATTACHMENT_TEXTURE_CUBE_MAP_FACE = RenderingContext.FRAMEBUFFER_ATTACHMENT_TEXTURE_CUBE_MAP_FACE;
const int FRAMEBUFFER_ATTACHMENT_TEXTURE_LEVEL = RenderingContext.FRAMEBUFFER_ATTACHMENT_TEXTURE_LEVEL;
const int FRAMEBUFFER_BINDING = RenderingContext.FRAMEBUFFER_BINDING;
const int FRAMEBUFFER_COMPLETE = RenderingContext.FRAMEBUFFER_COMPLETE;
const int FRAMEBUFFER_INCOMPLETE_ATTACHMENT = RenderingContext.FRAMEBUFFER_INCOMPLETE_ATTACHMENT;
const int FRAMEBUFFER_INCOMPLETE_DIMENSIONS = RenderingContext.FRAMEBUFFER_INCOMPLETE_DIMENSIONS;
const int FRAMEBUFFER_INCOMPLETE_MISSING_ATTACHMENT = RenderingContext.FRAMEBUFFER_INCOMPLETE_MISSING_ATTACHMENT;
const int FRAMEBUFFER_UNSUPPORTED = RenderingContext.FRAMEBUFFER_UNSUPPORTED;
const int FRONT = RenderingContext.FRONT;
const int FRONT_AND_BACK = RenderingContext.FRONT_AND_BACK;
const int FRONT_FACE = RenderingContext.FRONT_FACE;
const int FUNC_ADD = RenderingContext.FUNC_ADD;
const int FUNC_REVERSE_SUBTRACT = RenderingContext.FUNC_REVERSE_SUBTRACT;
const int FUNC_SUBTRACT = RenderingContext.FUNC_SUBTRACT;
const int GENERATE_MIPMAP_HINT = RenderingContext.GENERATE_MIPMAP_HINT;
const int GEQUAL = RenderingContext.GEQUAL;
const int GREATER = RenderingContext.GREATER;
const int GREEN_BITS = RenderingContext.GREEN_BITS;
const int HALF_FLOAT_OES = OesTextureHalfFloat.HALF_FLOAT_OES;
const int HIGH_FLOAT = RenderingContext.HIGH_FLOAT;
const int HIGH_INT = RenderingContext.HIGH_INT;
const int INCR = RenderingContext.INCR;
const int INCR_WRAP = RenderingContext.INCR_WRAP;
const int INT = RenderingContext.INT;
const int INT_VEC2 = RenderingContext.INT_VEC2;
const int INT_VEC3 = RenderingContext.INT_VEC3;
const int INT_VEC4 = RenderingContext.INT_VEC4;
const int INVALID_ENUM = RenderingContext.INVALID_ENUM;
const int INVALID_FRAMEBUFFER_OPERATION = RenderingContext.INVALID_FRAMEBUFFER_OPERATION;
const int INVALID_OPERATION = RenderingContext.INVALID_OPERATION;
const int INVALID_VALUE = RenderingContext.INVALID_VALUE;
const int INVERT = RenderingContext.INVERT;
const int KEEP = RenderingContext.KEEP;
const int LEQUAL = RenderingContext.LEQUAL;
const int LESS = RenderingContext.LESS;
const int LINEAR = RenderingContext.LINEAR;
const int LINEAR_MIPMAP_LINEAR = RenderingContext.LINEAR_MIPMAP_LINEAR;
const int LINEAR_MIPMAP_NEAREST = RenderingContext.LINEAR_MIPMAP_NEAREST;
const int LINES = RenderingContext.LINES;
const int LINE_LOOP = RenderingContext.LINE_LOOP;
const int LINE_STRIP = RenderingContext.LINE_STRIP;
const int LINE_WIDTH = RenderingContext.LINE_WIDTH;
const int LINK_STATUS = RenderingContext.LINK_STATUS;
const int LOW_FLOAT = RenderingContext.LOW_FLOAT;
const int LOW_INT = RenderingContext.LOW_INT;
const int LUMINANCE = RenderingContext.LUMINANCE;
const int LUMINANCE_ALPHA = RenderingContext.LUMINANCE_ALPHA;
const int MAX_COMBINED_TEXTURE_IMAGE_UNITS = RenderingContext.MAX_COMBINED_TEXTURE_IMAGE_UNITS;
const int MAX_CUBE_MAP_TEXTURE_SIZE = RenderingContext.MAX_CUBE_MAP_TEXTURE_SIZE;
const int MAX_FRAGMENT_UNIFORM_VECTORS = RenderingContext.MAX_FRAGMENT_UNIFORM_VECTORS;
const int MAX_RENDERBUFFER_SIZE = RenderingContext.MAX_RENDERBUFFER_SIZE;
const int MAX_TEXTURE_IMAGE_UNITS = RenderingContext.MAX_TEXTURE_IMAGE_UNITS;
const int MAX_TEXTURE_SIZE = RenderingContext.MAX_TEXTURE_SIZE;
const int MAX_VARYING_VECTORS = RenderingContext.MAX_VARYING_VECTORS;
const int MAX_VERTEX_ATTRIBS = RenderingContext.MAX_VERTEX_ATTRIBS;
const int MAX_VERTEX_TEXTURE_IMAGE_UNITS = RenderingContext.MAX_VERTEX_TEXTURE_IMAGE_UNITS;
const int MAX_VERTEX_UNIFORM_VECTORS = RenderingContext.MAX_VERTEX_UNIFORM_VECTORS;
const int MAX_VIEWPORT_DIMS = RenderingContext.MAX_VIEWPORT_DIMS;
const int MEDIUM_FLOAT = RenderingContext.MEDIUM_FLOAT;
const int MEDIUM_INT = RenderingContext.MEDIUM_INT;
const int MIRRORED_REPEAT = RenderingContext.MIRRORED_REPEAT;
const int NEAREST = RenderingContext.NEAREST;
const int NEAREST_MIPMAP_LINEAR = RenderingContext.NEAREST_MIPMAP_LINEAR;
const int NEAREST_MIPMAP_NEAREST = RenderingContext.NEAREST_MIPMAP_NEAREST;
const int NEVER = RenderingContext.NEVER;
const int NICEST = RenderingContext.NICEST;
const int NONE = RenderingContext.NONE;
const int NOTEQUAL = RenderingContext.NOTEQUAL;
const int NO_ERROR = RenderingContext.NO_ERROR;
const int ONE = RenderingContext.ONE;
const int ONE_MINUS_CONSTANT_ALPHA = RenderingContext.ONE_MINUS_CONSTANT_ALPHA;
const int ONE_MINUS_CONSTANT_COLOR = RenderingContext.ONE_MINUS_CONSTANT_COLOR;
const int ONE_MINUS_DST_ALPHA = RenderingContext.ONE_MINUS_DST_ALPHA;
const int ONE_MINUS_DST_COLOR = RenderingContext.ONE_MINUS_DST_COLOR;
const int ONE_MINUS_SRC_ALPHA = RenderingContext.ONE_MINUS_SRC_ALPHA;
const int ONE_MINUS_SRC_COLOR = RenderingContext.ONE_MINUS_SRC_COLOR;
const int OUT_OF_MEMORY = RenderingContext.OUT_OF_MEMORY;
const int PACK_ALIGNMENT = RenderingContext.PACK_ALIGNMENT;
const int POINTS = RenderingContext.POINTS;
const int POLYGON_OFFSET_FACTOR = RenderingContext.POLYGON_OFFSET_FACTOR;
const int POLYGON_OFFSET_FILL = RenderingContext.POLYGON_OFFSET_FILL;
const int POLYGON_OFFSET_UNITS = RenderingContext.POLYGON_OFFSET_UNITS;
const int RED_BITS = RenderingContext.RED_BITS;
const int RENDERBUFFER = RenderingContext.RENDERBUFFER;
const int RENDERBUFFER_ALPHA_SIZE = RenderingContext.RENDERBUFFER_ALPHA_SIZE;
const int RENDERBUFFER_BINDING = RenderingContext.RENDERBUFFER_BINDING;
const int RENDERBUFFER_BLUE_SIZE = RenderingContext.RENDERBUFFER_BLUE_SIZE;
const int RENDERBUFFER_DEPTH_SIZE = RenderingContext.RENDERBUFFER_DEPTH_SIZE;
const int RENDERBUFFER_GREEN_SIZE = RenderingContext.RENDERBUFFER_GREEN_SIZE;
const int RENDERBUFFER_HEIGHT = RenderingContext.RENDERBUFFER_HEIGHT;
const int RENDERBUFFER_INTERNAL_FORMAT = RenderingContext.RENDERBUFFER_INTERNAL_FORMAT;
const int RENDERBUFFER_RED_SIZE = RenderingContext.RENDERBUFFER_RED_SIZE;
const int RENDERBUFFER_STENCIL_SIZE = RenderingContext.RENDERBUFFER_STENCIL_SIZE;
const int RENDERBUFFER_WIDTH = RenderingContext.RENDERBUFFER_WIDTH;
const int RENDERER = RenderingContext.RENDERER;
const int REPEAT = RenderingContext.REPEAT;
const int REPLACE = RenderingContext.REPLACE;
const int RGB = RenderingContext.RGB;
const int RGB565 = RenderingContext.RGB565;
const int RGB5_A1 = RenderingContext.RGB5_A1;
const int RGBA = RenderingContext.RGBA;
const int RGBA4 = RenderingContext.RGBA4;
const int SAMPLER_2D = RenderingContext.SAMPLER_2D;
const int SAMPLER_CUBE = RenderingContext.SAMPLER_CUBE;
const int SAMPLES = RenderingContext.SAMPLES;
const int SAMPLE_ALPHA_TO_COVERAGE = RenderingContext.SAMPLE_ALPHA_TO_COVERAGE;
const int SAMPLE_BUFFERS = RenderingContext.SAMPLE_BUFFERS;
const int SAMPLE_COVERAGE = RenderingContext.SAMPLE_COVERAGE;
const int SAMPLE_COVERAGE_INVERT = RenderingContext.SAMPLE_COVERAGE_INVERT;
const int SAMPLE_COVERAGE_VALUE = RenderingContext.SAMPLE_COVERAGE_VALUE;
const int SCISSOR_BOX = RenderingContext.SCISSOR_BOX;
const int SCISSOR_TEST = RenderingContext.SCISSOR_TEST;
const int SHADER_TYPE = RenderingContext.SHADER_TYPE;
const int SHADING_LANGUAGE_VERSION = RenderingContext.SHADING_LANGUAGE_VERSION;
const int SHORT = RenderingContext.SHORT;
const int SRC_ALPHA = RenderingContext.SRC_ALPHA;
const int SRC_ALPHA_SATURATE = RenderingContext.SRC_ALPHA_SATURATE;
const int SRC_COLOR = RenderingContext.SRC_COLOR;
const int STATIC_DRAW = RenderingContext.STATIC_DRAW;
const int STENCIL_ATTACHMENT = RenderingContext.STENCIL_ATTACHMENT;
const int STENCIL_BACK_FAIL = RenderingContext.STENCIL_BACK_FAIL;
const int STENCIL_BACK_FUNC = RenderingContext.STENCIL_BACK_FUNC;
const int STENCIL_BACK_PASS_DEPTH_FAIL = RenderingContext.STENCIL_BACK_PASS_DEPTH_FAIL;
const int STENCIL_BACK_PASS_DEPTH_PASS = RenderingContext.STENCIL_BACK_PASS_DEPTH_PASS;
const int STENCIL_BACK_REF = RenderingContext.STENCIL_BACK_REF;
const int STENCIL_BACK_VALUE_MASK = RenderingContext.STENCIL_BACK_VALUE_MASK;
const int STENCIL_BACK_WRITEMASK = RenderingContext.STENCIL_BACK_WRITEMASK;
const int STENCIL_BITS = RenderingContext.STENCIL_BITS;
const int STENCIL_BUFFER_BIT = RenderingContext.STENCIL_BUFFER_BIT;
const int STENCIL_CLEAR_VALUE = RenderingContext.STENCIL_CLEAR_VALUE;
const int STENCIL_FAIL = RenderingContext.STENCIL_FAIL;
const int STENCIL_FUNC = RenderingContext.STENCIL_FUNC;
const int STENCIL_INDEX = RenderingContext.STENCIL_INDEX;
const int STENCIL_INDEX8 = RenderingContext.STENCIL_INDEX8;
const int STENCIL_PASS_DEPTH_FAIL = RenderingContext.STENCIL_PASS_DEPTH_FAIL;
const int STENCIL_PASS_DEPTH_PASS = RenderingContext.STENCIL_PASS_DEPTH_PASS;
const int STENCIL_REF = RenderingContext.STENCIL_REF;
const int STENCIL_TEST = RenderingContext.STENCIL_TEST;
const int STENCIL_VALUE_MASK = RenderingContext.STENCIL_VALUE_MASK;
const int STENCIL_WRITEMASK = RenderingContext.STENCIL_WRITEMASK;
const int STREAM_DRAW = RenderingContext.STREAM_DRAW;
const int SUBPIXEL_BITS = RenderingContext.SUBPIXEL_BITS;
const int TEXTURE = RenderingContext.TEXTURE;
const int TEXTURE0 = RenderingContext.TEXTURE0;
const int TEXTURE1 = RenderingContext.TEXTURE1;
const int TEXTURE10 = RenderingContext.TEXTURE10;
const int TEXTURE11 = RenderingContext.TEXTURE11;
const int TEXTURE12 = RenderingContext.TEXTURE12;
const int TEXTURE13 = RenderingContext.TEXTURE13;
const int TEXTURE14 = RenderingContext.TEXTURE14;
const int TEXTURE15 = RenderingContext.TEXTURE15;
const int TEXTURE16 = RenderingContext.TEXTURE16;
const int TEXTURE17 = RenderingContext.TEXTURE17;
const int TEXTURE18 = RenderingContext.TEXTURE18;
const int TEXTURE19 = RenderingContext.TEXTURE19;
const int TEXTURE2 = RenderingContext.TEXTURE2;
const int TEXTURE20 = RenderingContext.TEXTURE20;
const int TEXTURE21 = RenderingContext.TEXTURE21;
const int TEXTURE22 = RenderingContext.TEXTURE22;
const int TEXTURE23 = RenderingContext.TEXTURE23;
const int TEXTURE24 = RenderingContext.TEXTURE24;
const int TEXTURE25 = RenderingContext.TEXTURE25;
const int TEXTURE26 = RenderingContext.TEXTURE26;
const int TEXTURE27 = RenderingContext.TEXTURE27;
const int TEXTURE28 = RenderingContext.TEXTURE28;
const int TEXTURE29 = RenderingContext.TEXTURE29;
const int TEXTURE3 = RenderingContext.TEXTURE3;
const int TEXTURE30 = RenderingContext.TEXTURE30;
const int TEXTURE31 = RenderingContext.TEXTURE31;
const int TEXTURE4 = RenderingContext.TEXTURE4;
const int TEXTURE5 = RenderingContext.TEXTURE5;
const int TEXTURE6 = RenderingContext.TEXTURE6;
const int TEXTURE7 = RenderingContext.TEXTURE7;
const int TEXTURE8 = RenderingContext.TEXTURE8;
const int TEXTURE9 = RenderingContext.TEXTURE9;
const int TEXTURE_2D = RenderingContext.TEXTURE_2D;
const int TEXTURE_BINDING_2D = RenderingContext.TEXTURE_BINDING_2D;
const int TEXTURE_BINDING_CUBE_MAP = RenderingContext.TEXTURE_BINDING_CUBE_MAP;
const int TEXTURE_CUBE_MAP = RenderingContext.TEXTURE_CUBE_MAP;
const int TEXTURE_CUBE_MAP_NEGATIVE_X = RenderingContext.TEXTURE_CUBE_MAP_NEGATIVE_X;
const int TEXTURE_CUBE_MAP_NEGATIVE_Y = RenderingContext.TEXTURE_CUBE_MAP_NEGATIVE_Y;
const int TEXTURE_CUBE_MAP_NEGATIVE_Z = RenderingContext.TEXTURE_CUBE_MAP_NEGATIVE_Z;
const int TEXTURE_CUBE_MAP_POSITIVE_X = RenderingContext.TEXTURE_CUBE_MAP_POSITIVE_X;
const int TEXTURE_CUBE_MAP_POSITIVE_Y = RenderingContext.TEXTURE_CUBE_MAP_POSITIVE_Y;
const int TEXTURE_CUBE_MAP_POSITIVE_Z = RenderingContext.TEXTURE_CUBE_MAP_POSITIVE_Z;
const int TEXTURE_MAG_FILTER = RenderingContext.TEXTURE_MAG_FILTER;
const int TEXTURE_MIN_FILTER = RenderingContext.TEXTURE_MIN_FILTER;
const int TEXTURE_WRAP_S = RenderingContext.TEXTURE_WRAP_S;
const int TEXTURE_WRAP_T = RenderingContext.TEXTURE_WRAP_T;
const int TRIANGLES = RenderingContext.TRIANGLES;
const int TRIANGLE_FAN = RenderingContext.TRIANGLE_FAN;
const int TRIANGLE_STRIP = RenderingContext.TRIANGLE_STRIP;
const int UNPACK_ALIGNMENT = RenderingContext.UNPACK_ALIGNMENT;
const int UNPACK_COLORSPACE_CONVERSION_WEBGL = RenderingContext.UNPACK_COLORSPACE_CONVERSION_WEBGL;
const int UNPACK_FLIP_Y_WEBGL = RenderingContext.UNPACK_FLIP_Y_WEBGL;
const int UNPACK_PREMULTIPLY_ALPHA_WEBGL = RenderingContext.UNPACK_PREMULTIPLY_ALPHA_WEBGL;
const int UNSIGNED_BYTE = RenderingContext.UNSIGNED_BYTE;
const int UNSIGNED_INT = RenderingContext.UNSIGNED_INT;
const int UNSIGNED_SHORT = RenderingContext.UNSIGNED_SHORT;
const int UNSIGNED_SHORT_4_4_4_4 = RenderingContext.UNSIGNED_SHORT_4_4_4_4;
const int UNSIGNED_SHORT_5_5_5_1 = RenderingContext.UNSIGNED_SHORT_5_5_5_1;
const int UNSIGNED_SHORT_5_6_5 = RenderingContext.UNSIGNED_SHORT_5_6_5;
const int VALIDATE_STATUS = RenderingContext.VALIDATE_STATUS;
const int VENDOR = RenderingContext.VENDOR;
const int VERSION = RenderingContext.VERSION;
const int VERTEX_ATTRIB_ARRAY_BUFFER_BINDING = RenderingContext.VERTEX_ATTRIB_ARRAY_BUFFER_BINDING;
const int VERTEX_ATTRIB_ARRAY_ENABLED = RenderingContext.VERTEX_ATTRIB_ARRAY_ENABLED;
const int VERTEX_ATTRIB_ARRAY_NORMALIZED = RenderingContext.VERTEX_ATTRIB_ARRAY_NORMALIZED;
const int VERTEX_ATTRIB_ARRAY_POINTER = RenderingContext.VERTEX_ATTRIB_ARRAY_POINTER;
const int VERTEX_ATTRIB_ARRAY_SIZE = RenderingContext.VERTEX_ATTRIB_ARRAY_SIZE;
const int VERTEX_ATTRIB_ARRAY_STRIDE = RenderingContext.VERTEX_ATTRIB_ARRAY_STRIDE;
const int VERTEX_ATTRIB_ARRAY_TYPE = RenderingContext.VERTEX_ATTRIB_ARRAY_TYPE;
const int VERTEX_SHADER = RenderingContext.VERTEX_SHADER;
const int VIEWPORT = RenderingContext.VIEWPORT;
const int ZERO = RenderingContext.ZERO;
// Copyright (c) 2012, the Dart project authors.  Please see the AUTHORS file
// for details. All rights reserved. Use of this source code is governed by a
// BSD-style license that can be found in the LICENSE file.


@DocsEditable()
@DomName('WebGLActiveInfo')
@Unstable()
@Native("WebGLActiveInfo")
class ActiveInfo extends Interceptor {
  // To suppress missing implicit constructor warnings.
  factory ActiveInfo._() { throw new UnsupportedError("Not supported"); }

  @DomName('WebGLActiveInfo.name')
  @DocsEditable()
  final String name;

  @DomName('WebGLActiveInfo.size')
  @DocsEditable()
  final int size;

  @DomName('WebGLActiveInfo.type')
  @DocsEditable()
  final int type;
}
// Copyright (c) 2012, the Dart project authors.  Please see the AUTHORS file
// for details. All rights reserved. Use of this source code is governed by a
// BSD-style license that can be found in the LICENSE file.


@DocsEditable()
@DomName('ANGLEInstancedArrays')
@Experimental() // untriaged
@Native("ANGLEInstancedArrays")
class AngleInstancedArrays extends Interceptor {
  // To suppress missing implicit constructor warnings.
  factory AngleInstancedArrays._() { throw new UnsupportedError("Not supported"); }

  @DomName('ANGLEInstancedArrays.VERTEX_ATTRIB_ARRAY_DIVISOR_ANGLE')
  @DocsEditable()
  @Experimental() // untriaged
  static const int VERTEX_ATTRIB_ARRAY_DIVISOR_ANGLE = 0x88FE;

  @JSName('drawArraysInstancedANGLE')
  @DomName('ANGLEInstancedArrays.drawArraysInstancedANGLE')
  @DocsEditable()
  @Experimental() // untriaged
  void drawArraysInstancedAngle(int mode, int first, int count, int primcount) native;

  @JSName('drawElementsInstancedANGLE')
  @DomName('ANGLEInstancedArrays.drawElementsInstancedANGLE')
  @DocsEditable()
  @Experimental() // untriaged
  void drawElementsInstancedAngle(int mode, int count, int type, int offset, int primcount) native;

  @JSName('vertexAttribDivisorANGLE')
  @DomName('ANGLEInstancedArrays.vertexAttribDivisorANGLE')
  @DocsEditable()
  @Experimental() // untriaged
  void vertexAttribDivisorAngle(int index, int divisor) native;
}
// Copyright (c) 2012, the Dart project authors.  Please see the AUTHORS file
// for details. All rights reserved. Use of this source code is governed by a
// BSD-style license that can be found in the LICENSE file.


@DocsEditable()
@DomName('WebGLBuffer')
@Unstable()
@Native("WebGLBuffer")
class Buffer extends Interceptor {
  // To suppress missing implicit constructor warnings.
  factory Buffer._() { throw new UnsupportedError("Not supported"); }
}
// Copyright (c) 2012, the Dart project authors.  Please see the AUTHORS file
// for details. All rights reserved. Use of this source code is governed by a
// BSD-style license that can be found in the LICENSE file.


@DocsEditable()
@DomName('WebGLCompressedTextureATC')
// http://www.khronos.org/registry/webgl/extensions/WEBGL_compressed_texture_atc/
@Experimental()
@Native("WebGLCompressedTextureATC")
class CompressedTextureAtc extends Interceptor {
  // To suppress missing implicit constructor warnings.
  factory CompressedTextureAtc._() { throw new UnsupportedError("Not supported"); }

  @DomName('WebGLCompressedTextureATC.COMPRESSED_RGBA_ATC_EXPLICIT_ALPHA_WEBGL')
  @DocsEditable()
  static const int COMPRESSED_RGBA_ATC_EXPLICIT_ALPHA_WEBGL = 0x8C93;

  @DomName('WebGLCompressedTextureATC.COMPRESSED_RGBA_ATC_INTERPOLATED_ALPHA_WEBGL')
  @DocsEditable()
  static const int COMPRESSED_RGBA_ATC_INTERPOLATED_ALPHA_WEBGL = 0x87EE;

  @DomName('WebGLCompressedTextureATC.COMPRESSED_RGB_ATC_WEBGL')
  @DocsEditable()
  static const int COMPRESSED_RGB_ATC_WEBGL = 0x8C92;
}
// Copyright (c) 2012, the Dart project authors.  Please see the AUTHORS file
// for details. All rights reserved. Use of this source code is governed by a
// BSD-style license that can be found in the LICENSE file.


@DocsEditable()
@DomName('WebGLCompressedTextureETC1')
@Experimental() // untriaged
@Native("WebGLCompressedTextureETC1")
class CompressedTextureETC1 extends Interceptor {
  // To suppress missing implicit constructor warnings.
  factory CompressedTextureETC1._() { throw new UnsupportedError("Not supported"); }

  @DomName('WebGLCompressedTextureETC1.COMPRESSED_RGB_ETC1_WEBGL')
  @DocsEditable()
  @Experimental() // untriaged
  static const int COMPRESSED_RGB_ETC1_WEBGL = 0x8D64;
}
// Copyright (c) 2012, the Dart project authors.  Please see the AUTHORS file
// for details. All rights reserved. Use of this source code is governed by a
// BSD-style license that can be found in the LICENSE file.


@DocsEditable()
@DomName('WebGLCompressedTexturePVRTC')
// http://www.khronos.org/registry/webgl/extensions/WEBGL_compressed_texture_pvrtc/
@Experimental() // experimental
@Native("WebGLCompressedTexturePVRTC")
class CompressedTexturePvrtc extends Interceptor {
  // To suppress missing implicit constructor warnings.
  factory CompressedTexturePvrtc._() { throw new UnsupportedError("Not supported"); }

  @DomName('WebGLCompressedTexturePVRTC.COMPRESSED_RGBA_PVRTC_2BPPV1_IMG')
  @DocsEditable()
  static const int COMPRESSED_RGBA_PVRTC_2BPPV1_IMG = 0x8C03;

  @DomName('WebGLCompressedTexturePVRTC.COMPRESSED_RGBA_PVRTC_4BPPV1_IMG')
  @DocsEditable()
  static const int COMPRESSED_RGBA_PVRTC_4BPPV1_IMG = 0x8C02;

  @DomName('WebGLCompressedTexturePVRTC.COMPRESSED_RGB_PVRTC_2BPPV1_IMG')
  @DocsEditable()
  static const int COMPRESSED_RGB_PVRTC_2BPPV1_IMG = 0x8C01;

  @DomName('WebGLCompressedTexturePVRTC.COMPRESSED_RGB_PVRTC_4BPPV1_IMG')
  @DocsEditable()
  static const int COMPRESSED_RGB_PVRTC_4BPPV1_IMG = 0x8C00;
}
// Copyright (c) 2012, the Dart project authors.  Please see the AUTHORS file
// for details. All rights reserved. Use of this source code is governed by a
// BSD-style license that can be found in the LICENSE file.


@DocsEditable()
@DomName('WebGLCompressedTextureS3TC')
// http://www.khronos.org/registry/webgl/extensions/WEBGL_compressed_texture_s3tc/
@Experimental() // experimental
@Native("WebGLCompressedTextureS3TC")
class CompressedTextureS3TC extends Interceptor {
  // To suppress missing implicit constructor warnings.
  factory CompressedTextureS3TC._() { throw new UnsupportedError("Not supported"); }

  @DomName('WebGLCompressedTextureS3TC.COMPRESSED_RGBA_S3TC_DXT1_EXT')
  @DocsEditable()
  static const int COMPRESSED_RGBA_S3TC_DXT1_EXT = 0x83F1;

  @DomName('WebGLCompressedTextureS3TC.COMPRESSED_RGBA_S3TC_DXT3_EXT')
  @DocsEditable()
  static const int COMPRESSED_RGBA_S3TC_DXT3_EXT = 0x83F2;

  @DomName('WebGLCompressedTextureS3TC.COMPRESSED_RGBA_S3TC_DXT5_EXT')
  @DocsEditable()
  static const int COMPRESSED_RGBA_S3TC_DXT5_EXT = 0x83F3;

  @DomName('WebGLCompressedTextureS3TC.COMPRESSED_RGB_S3TC_DXT1_EXT')
  @DocsEditable()
  static const int COMPRESSED_RGB_S3TC_DXT1_EXT = 0x83F0;
}
// Copyright (c) 2012, the Dart project authors.  Please see the AUTHORS file
// for details. All rights reserved. Use of this source code is governed by a
// BSD-style license that can be found in the LICENSE file.


@DocsEditable()
/**
 * The properties of a WebGL rendering context.
 *
 * If [alpha] is `true`, then the context has an alpha channel.
 *
 * If [antialias] is `true`, then antialiasing is performed by the browser, but
 * only if the browser's implementation of WebGL supports antialiasing.
 *
 * If [depth] is `true`, then the context has a depth buffer of at least 16
 * bits.
 *
 * If [premultipliedAlpha] is `true`, then the context's colors are assumed to
 * be premultiplied. This means that color values are assumed to have  been
 * multiplied by their alpha values. If [alpha] is `false`, then this flag is
 * ignored.
 *
 * If [preserveDrawingBuffer] is `false`, then all contents of the context are
 * cleared. If `true`, then all values will remain until changed or cleared.
 *
 * If [stencil] is `true`, then the context has a stencil buffer of at least 8
 * bits.
 */
@DomName('WebGLContextAttributes')
@Unstable()
@Native("WebGLContextAttributes")
class ContextAttributes extends Interceptor {
  // To suppress missing implicit constructor warnings.
  factory ContextAttributes._() { throw new UnsupportedError("Not supported"); }

  @DomName('WebGLContextAttributes.alpha')
  @DocsEditable()
  bool alpha;

  @DomName('WebGLContextAttributes.antialias')
  @DocsEditable()
  bool antialias;

  @DomName('WebGLContextAttributes.depth')
  @DocsEditable()
  bool depth;

  @DomName('WebGLContextAttributes.failIfMajorPerformanceCaveat')
  @DocsEditable()
  @Experimental() // untriaged
  bool failIfMajorPerformanceCaveat;

  @DomName('WebGLContextAttributes.premultipliedAlpha')
  @DocsEditable()
  bool premultipliedAlpha;

  @DomName('WebGLContextAttributes.preserveDrawingBuffer')
  @DocsEditable()
  bool preserveDrawingBuffer;

  @DomName('WebGLContextAttributes.stencil')
  @DocsEditable()
  bool stencil;
}
// Copyright (c) 2012, the Dart project authors.  Please see the AUTHORS file
// for details. All rights reserved. Use of this source code is governed by a
// BSD-style license that can be found in the LICENSE file.


@DocsEditable()
@DomName('WebGLContextEvent')
@Unstable()
@Native("WebGLContextEvent")
class ContextEvent extends Event {
  // To suppress missing implicit constructor warnings.
  factory ContextEvent._() { throw new UnsupportedError("Not supported"); }

  @DomName('WebGLContextEvent.statusMessage')
  @DocsEditable()
  final String statusMessage;
}
// Copyright (c) 2012, the Dart project authors.  Please see the AUTHORS file
// for details. All rights reserved. Use of this source code is governed by a
// BSD-style license that can be found in the LICENSE file.


@DocsEditable()
@DomName('WebGLDebugRendererInfo')
// http://www.khronos.org/registry/webgl/extensions/WEBGL_debug_renderer_info/
@Experimental() // experimental
@Native("WebGLDebugRendererInfo")
class DebugRendererInfo extends Interceptor {
  // To suppress missing implicit constructor warnings.
  factory DebugRendererInfo._() { throw new UnsupportedError("Not supported"); }

  @DomName('WebGLDebugRendererInfo.UNMASKED_RENDERER_WEBGL')
  @DocsEditable()
  static const int UNMASKED_RENDERER_WEBGL = 0x9246;

  @DomName('WebGLDebugRendererInfo.UNMASKED_VENDOR_WEBGL')
  @DocsEditable()
  static const int UNMASKED_VENDOR_WEBGL = 0x9245;
}
// Copyright (c) 2012, the Dart project authors.  Please see the AUTHORS file
// for details. All rights reserved. Use of this source code is governed by a
// BSD-style license that can be found in the LICENSE file.


@DocsEditable()
@DomName('WebGLDebugShaders')
// http://www.khronos.org/registry/webgl/extensions/WEBGL_debug_shaders/
@Experimental() // experimental
@Native("WebGLDebugShaders")
class DebugShaders extends Interceptor {
  // To suppress missing implicit constructor warnings.
  factory DebugShaders._() { throw new UnsupportedError("Not supported"); }

  @DomName('WebGLDebugShaders.getTranslatedShaderSource')
  @DocsEditable()
  String getTranslatedShaderSource(Shader shader) native;
}
// Copyright (c) 2012, the Dart project authors.  Please see the AUTHORS file
// for details. All rights reserved. Use of this source code is governed by a
// BSD-style license that can be found in the LICENSE file.


@DocsEditable()
@DomName('WebGLDepthTexture')
// http://www.khronos.org/registry/webgl/extensions/WEBGL_depth_texture/
@Experimental() // experimental
@Native("WebGLDepthTexture")
class DepthTexture extends Interceptor {
  // To suppress missing implicit constructor warnings.
  factory DepthTexture._() { throw new UnsupportedError("Not supported"); }

  @DomName('WebGLDepthTexture.UNSIGNED_INT_24_8_WEBGL')
  @DocsEditable()
  static const int UNSIGNED_INT_24_8_WEBGL = 0x84FA;
}
// Copyright (c) 2012, the Dart project authors.  Please see the AUTHORS file
// for details. All rights reserved. Use of this source code is governed by a
// BSD-style license that can be found in the LICENSE file.


@DocsEditable()
@DomName('WebGLDrawBuffers')
// http://www.khronos.org/registry/webgl/specs/latest/
@Experimental() // stable
@Native("WebGLDrawBuffers")
class DrawBuffers extends Interceptor {
  // To suppress missing implicit constructor warnings.
  factory DrawBuffers._() { throw new UnsupportedError("Not supported"); }

  @DomName('WebGLDrawBuffers.COLOR_ATTACHMENT0_WEBGL')
  @DocsEditable()
  static const int COLOR_ATTACHMENT0_WEBGL = 0x8CE0;

  @DomName('WebGLDrawBuffers.COLOR_ATTACHMENT10_WEBGL')
  @DocsEditable()
  static const int COLOR_ATTACHMENT10_WEBGL = 0x8CEA;

  @DomName('WebGLDrawBuffers.COLOR_ATTACHMENT11_WEBGL')
  @DocsEditable()
  static const int COLOR_ATTACHMENT11_WEBGL = 0x8CEB;

  @DomName('WebGLDrawBuffers.COLOR_ATTACHMENT12_WEBGL')
  @DocsEditable()
  static const int COLOR_ATTACHMENT12_WEBGL = 0x8CEC;

  @DomName('WebGLDrawBuffers.COLOR_ATTACHMENT13_WEBGL')
  @DocsEditable()
  static const int COLOR_ATTACHMENT13_WEBGL = 0x8CED;

  @DomName('WebGLDrawBuffers.COLOR_ATTACHMENT14_WEBGL')
  @DocsEditable()
  static const int COLOR_ATTACHMENT14_WEBGL = 0x8CEE;

  @DomName('WebGLDrawBuffers.COLOR_ATTACHMENT15_WEBGL')
  @DocsEditable()
  static const int COLOR_ATTACHMENT15_WEBGL = 0x8CEF;

  @DomName('WebGLDrawBuffers.COLOR_ATTACHMENT1_WEBGL')
  @DocsEditable()
  static const int COLOR_ATTACHMENT1_WEBGL = 0x8CE1;

  @DomName('WebGLDrawBuffers.COLOR_ATTACHMENT2_WEBGL')
  @DocsEditable()
  static const int COLOR_ATTACHMENT2_WEBGL = 0x8CE2;

  @DomName('WebGLDrawBuffers.COLOR_ATTACHMENT3_WEBGL')
  @DocsEditable()
  static const int COLOR_ATTACHMENT3_WEBGL = 0x8CE3;

  @DomName('WebGLDrawBuffers.COLOR_ATTACHMENT4_WEBGL')
  @DocsEditable()
  static const int COLOR_ATTACHMENT4_WEBGL = 0x8CE4;

  @DomName('WebGLDrawBuffers.COLOR_ATTACHMENT5_WEBGL')
  @DocsEditable()
  static const int COLOR_ATTACHMENT5_WEBGL = 0x8CE5;

  @DomName('WebGLDrawBuffers.COLOR_ATTACHMENT6_WEBGL')
  @DocsEditable()
  static const int COLOR_ATTACHMENT6_WEBGL = 0x8CE6;

  @DomName('WebGLDrawBuffers.COLOR_ATTACHMENT7_WEBGL')
  @DocsEditable()
  static const int COLOR_ATTACHMENT7_WEBGL = 0x8CE7;

  @DomName('WebGLDrawBuffers.COLOR_ATTACHMENT8_WEBGL')
  @DocsEditable()
  static const int COLOR_ATTACHMENT8_WEBGL = 0x8CE8;

  @DomName('WebGLDrawBuffers.COLOR_ATTACHMENT9_WEBGL')
  @DocsEditable()
  static const int COLOR_ATTACHMENT9_WEBGL = 0x8CE9;

  @DomName('WebGLDrawBuffers.DRAW_BUFFER0_WEBGL')
  @DocsEditable()
  static const int DRAW_BUFFER0_WEBGL = 0x8825;

  @DomName('WebGLDrawBuffers.DRAW_BUFFER10_WEBGL')
  @DocsEditable()
  static const int DRAW_BUFFER10_WEBGL = 0x882F;

  @DomName('WebGLDrawBuffers.DRAW_BUFFER11_WEBGL')
  @DocsEditable()
  static const int DRAW_BUFFER11_WEBGL = 0x8830;

  @DomName('WebGLDrawBuffers.DRAW_BUFFER12_WEBGL')
  @DocsEditable()
  static const int DRAW_BUFFER12_WEBGL = 0x8831;

  @DomName('WebGLDrawBuffers.DRAW_BUFFER13_WEBGL')
  @DocsEditable()
  static const int DRAW_BUFFER13_WEBGL = 0x8832;

  @DomName('WebGLDrawBuffers.DRAW_BUFFER14_WEBGL')
  @DocsEditable()
  static const int DRAW_BUFFER14_WEBGL = 0x8833;

  @DomName('WebGLDrawBuffers.DRAW_BUFFER15_WEBGL')
  @DocsEditable()
  static const int DRAW_BUFFER15_WEBGL = 0x8834;

  @DomName('WebGLDrawBuffers.DRAW_BUFFER1_WEBGL')
  @DocsEditable()
  static const int DRAW_BUFFER1_WEBGL = 0x8826;

  @DomName('WebGLDrawBuffers.DRAW_BUFFER2_WEBGL')
  @DocsEditable()
  static const int DRAW_BUFFER2_WEBGL = 0x8827;

  @DomName('WebGLDrawBuffers.DRAW_BUFFER3_WEBGL')
  @DocsEditable()
  static const int DRAW_BUFFER3_WEBGL = 0x8828;

  @DomName('WebGLDrawBuffers.DRAW_BUFFER4_WEBGL')
  @DocsEditable()
  static const int DRAW_BUFFER4_WEBGL = 0x8829;

  @DomName('WebGLDrawBuffers.DRAW_BUFFER5_WEBGL')
  @DocsEditable()
  static const int DRAW_BUFFER5_WEBGL = 0x882A;

  @DomName('WebGLDrawBuffers.DRAW_BUFFER6_WEBGL')
  @DocsEditable()
  static const int DRAW_BUFFER6_WEBGL = 0x882B;

  @DomName('WebGLDrawBuffers.DRAW_BUFFER7_WEBGL')
  @DocsEditable()
  static const int DRAW_BUFFER7_WEBGL = 0x882C;

  @DomName('WebGLDrawBuffers.DRAW_BUFFER8_WEBGL')
  @DocsEditable()
  static const int DRAW_BUFFER8_WEBGL = 0x882D;

  @DomName('WebGLDrawBuffers.DRAW_BUFFER9_WEBGL')
  @DocsEditable()
  static const int DRAW_BUFFER9_WEBGL = 0x882E;

  @DomName('WebGLDrawBuffers.MAX_COLOR_ATTACHMENTS_WEBGL')
  @DocsEditable()
  static const int MAX_COLOR_ATTACHMENTS_WEBGL = 0x8CDF;

  @DomName('WebGLDrawBuffers.MAX_DRAW_BUFFERS_WEBGL')
  @DocsEditable()
  static const int MAX_DRAW_BUFFERS_WEBGL = 0x8824;

  @JSName('drawBuffersWEBGL')
  @DomName('WebGLDrawBuffers.drawBuffersWEBGL')
  @DocsEditable()
  void drawBuffersWebgl(List<int> buffers) native;
}
// Copyright (c) 2012, the Dart project authors.  Please see the AUTHORS file
// for details. All rights reserved. Use of this source code is governed by a
// BSD-style license that can be found in the LICENSE file.


@DocsEditable()
@DomName('EXTBlendMinMax')
@Experimental() // untriaged
@Native("EXTBlendMinMax")
class ExtBlendMinMax extends Interceptor {
  // To suppress missing implicit constructor warnings.
  factory ExtBlendMinMax._() { throw new UnsupportedError("Not supported"); }

  @DomName('EXTBlendMinMax.MAX_EXT')
  @DocsEditable()
  @Experimental() // untriaged
  static const int MAX_EXT = 0x8008;

  @DomName('EXTBlendMinMax.MIN_EXT')
  @DocsEditable()
  @Experimental() // untriaged
  static const int MIN_EXT = 0x8007;
}
// Copyright (c) 2012, the Dart project authors.  Please see the AUTHORS file
// for details. All rights reserved. Use of this source code is governed by a
// BSD-style license that can be found in the LICENSE file.


@DocsEditable()
@DomName('EXTFragDepth')
// http://www.khronos.org/registry/webgl/extensions/EXT_frag_depth/
@Experimental()
@Native("EXTFragDepth")
class ExtFragDepth extends Interceptor {
  // To suppress missing implicit constructor warnings.
  factory ExtFragDepth._() { throw new UnsupportedError("Not supported"); }
}
// Copyright (c) 2012, the Dart project authors.  Please see the AUTHORS file
// for details. All rights reserved. Use of this source code is governed by a
// BSD-style license that can be found in the LICENSE file.


@DocsEditable()
@DomName('EXTShaderTextureLOD')
@Experimental() // untriaged
@Native("EXTShaderTextureLOD")
class ExtShaderTextureLod extends Interceptor {
  // To suppress missing implicit constructor warnings.
  factory ExtShaderTextureLod._() { throw new UnsupportedError("Not supported"); }
}
// Copyright (c) 2012, the Dart project authors.  Please see the AUTHORS file
// for details. All rights reserved. Use of this source code is governed by a
// BSD-style license that can be found in the LICENSE file.


@DocsEditable()
@DomName('EXTTextureFilterAnisotropic')
// http://www.khronos.org/registry/webgl/extensions/EXT_texture_filter_anisotropic/
@Experimental()
@Native("EXTTextureFilterAnisotropic")
class ExtTextureFilterAnisotropic extends Interceptor {
  // To suppress missing implicit constructor warnings.
  factory ExtTextureFilterAnisotropic._() { throw new UnsupportedError("Not supported"); }

  @DomName('EXTTextureFilterAnisotropic.MAX_TEXTURE_MAX_ANISOTROPY_EXT')
  @DocsEditable()
  static const int MAX_TEXTURE_MAX_ANISOTROPY_EXT = 0x84FF;

  @DomName('EXTTextureFilterAnisotropic.TEXTURE_MAX_ANISOTROPY_EXT')
  @DocsEditable()
  static const int TEXTURE_MAX_ANISOTROPY_EXT = 0x84FE;
}
// Copyright (c) 2012, the Dart project authors.  Please see the AUTHORS file
// for details. All rights reserved. Use of this source code is governed by a
// BSD-style license that can be found in the LICENSE file.


@DocsEditable()
@DomName('WebGLFramebuffer')
@Unstable()
@Native("WebGLFramebuffer")
class Framebuffer extends Interceptor {
  // To suppress missing implicit constructor warnings.
  factory Framebuffer._() { throw new UnsupportedError("Not supported"); }
}
// Copyright (c) 2012, the Dart project authors.  Please see the AUTHORS file
// for details. All rights reserved. Use of this source code is governed by a
// BSD-style license that can be found in the LICENSE file.


@DocsEditable()
@DomName('WebGLLoseContext')
// http://www.khronos.org/registry/webgl/extensions/WEBGL_lose_context/
@Experimental()
@Native("WebGLLoseContext,WebGLExtensionLoseContext")
class LoseContext extends Interceptor {
  // To suppress missing implicit constructor warnings.
  factory LoseContext._() { throw new UnsupportedError("Not supported"); }

  @DomName('WebGLLoseContext.loseContext')
  @DocsEditable()
  void loseContext() native;

  @DomName('WebGLLoseContext.restoreContext')
  @DocsEditable()
  void restoreContext() native;
}
// Copyright (c) 2012, the Dart project authors.  Please see the AUTHORS file
// for details. All rights reserved. Use of this source code is governed by a
// BSD-style license that can be found in the LICENSE file.


@DocsEditable()
@DomName('OESElementIndexUint')
// http://www.khronos.org/registry/webgl/extensions/OES_element_index_uint/
@Experimental() // experimental
@Native("OESElementIndexUint")
class OesElementIndexUint extends Interceptor {
  // To suppress missing implicit constructor warnings.
  factory OesElementIndexUint._() { throw new UnsupportedError("Not supported"); }
}
// Copyright (c) 2012, the Dart project authors.  Please see the AUTHORS file
// for details. All rights reserved. Use of this source code is governed by a
// BSD-style license that can be found in the LICENSE file.


@DocsEditable()
@DomName('OESStandardDerivatives')
// http://www.khronos.org/registry/webgl/extensions/OES_standard_derivatives/
@Experimental() // experimental
@Native("OESStandardDerivatives")
class OesStandardDerivatives extends Interceptor {
  // To suppress missing implicit constructor warnings.
  factory OesStandardDerivatives._() { throw new UnsupportedError("Not supported"); }

  @DomName('OESStandardDerivatives.FRAGMENT_SHADER_DERIVATIVE_HINT_OES')
  @DocsEditable()
  static const int FRAGMENT_SHADER_DERIVATIVE_HINT_OES = 0x8B8B;
}
// Copyright (c) 2012, the Dart project authors.  Please see the AUTHORS file
// for details. All rights reserved. Use of this source code is governed by a
// BSD-style license that can be found in the LICENSE file.


@DocsEditable()
@DomName('OESTextureFloat')
// http://www.khronos.org/registry/webgl/extensions/OES_texture_float/
@Experimental() // experimental
@Native("OESTextureFloat")
class OesTextureFloat extends Interceptor {
  // To suppress missing implicit constructor warnings.
  factory OesTextureFloat._() { throw new UnsupportedError("Not supported"); }
}
// Copyright (c) 2012, the Dart project authors.  Please see the AUTHORS file
// for details. All rights reserved. Use of this source code is governed by a
// BSD-style license that can be found in the LICENSE file.


@DocsEditable()
@DomName('OESTextureFloatLinear')
// http://www.khronos.org/registry/webgl/extensions/OES_texture_float_linear/
@Experimental()
@Native("OESTextureFloatLinear")
class OesTextureFloatLinear extends Interceptor {
  // To suppress missing implicit constructor warnings.
  factory OesTextureFloatLinear._() { throw new UnsupportedError("Not supported"); }
}
// Copyright (c) 2012, the Dart project authors.  Please see the AUTHORS file
// for details. All rights reserved. Use of this source code is governed by a
// BSD-style license that can be found in the LICENSE file.


@DocsEditable()
@DomName('OESTextureHalfFloat')
// http://www.khronos.org/registry/webgl/extensions/OES_texture_half_float/
@Experimental() // experimental
@Native("OESTextureHalfFloat")
class OesTextureHalfFloat extends Interceptor {
  // To suppress missing implicit constructor warnings.
  factory OesTextureHalfFloat._() { throw new UnsupportedError("Not supported"); }

  @DomName('OESTextureHalfFloat.HALF_FLOAT_OES')
  @DocsEditable()
  static const int HALF_FLOAT_OES = 0x8D61;
}
// Copyright (c) 2012, the Dart project authors.  Please see the AUTHORS file
// for details. All rights reserved. Use of this source code is governed by a
// BSD-style license that can be found in the LICENSE file.


@DocsEditable()
@DomName('OESTextureHalfFloatLinear')
// http://www.khronos.org/registry/webgl/extensions/OES_texture_half_float_linear/
@Experimental()
@Native("OESTextureHalfFloatLinear")
class OesTextureHalfFloatLinear extends Interceptor {
  // To suppress missing implicit constructor warnings.
  factory OesTextureHalfFloatLinear._() { throw new UnsupportedError("Not supported"); }
}
// Copyright (c) 2012, the Dart project authors.  Please see the AUTHORS file
// for details. All rights reserved. Use of this source code is governed by a
// BSD-style license that can be found in the LICENSE file.


@DocsEditable()
@DomName('OESVertexArrayObject')
// http://www.khronos.org/registry/webgl/extensions/OES_vertex_array_object/
@Experimental() // experimental
@Native("OESVertexArrayObject")
class OesVertexArrayObject extends Interceptor {
  // To suppress missing implicit constructor warnings.
  factory OesVertexArrayObject._() { throw new UnsupportedError("Not supported"); }

  @DomName('OESVertexArrayObject.VERTEX_ARRAY_BINDING_OES')
  @DocsEditable()
  static const int VERTEX_ARRAY_BINDING_OES = 0x85B5;

  @JSName('bindVertexArrayOES')
  @DomName('OESVertexArrayObject.bindVertexArrayOES')
  @DocsEditable()
  void bindVertexArray(VertexArrayObject arrayObject) native;

  @JSName('createVertexArrayOES')
  @DomName('OESVertexArrayObject.createVertexArrayOES')
  @DocsEditable()
  VertexArrayObject createVertexArray() native;

  @JSName('deleteVertexArrayOES')
  @DomName('OESVertexArrayObject.deleteVertexArrayOES')
  @DocsEditable()
  void deleteVertexArray(VertexArrayObject arrayObject) native;

  @JSName('isVertexArrayOES')
  @DomName('OESVertexArrayObject.isVertexArrayOES')
  @DocsEditable()
  bool isVertexArray(VertexArrayObject arrayObject) native;
}
// Copyright (c) 2012, the Dart project authors.  Please see the AUTHORS file
// for details. All rights reserved. Use of this source code is governed by a
// BSD-style license that can be found in the LICENSE file.


@DocsEditable()
@DomName('WebGLProgram')
@Unstable()
@Native("WebGLProgram")
class Program extends Interceptor {
  // To suppress missing implicit constructor warnings.
  factory Program._() { throw new UnsupportedError("Not supported"); }
}
// Copyright (c) 2012, the Dart project authors.  Please see the AUTHORS file
// for details. All rights reserved. Use of this source code is governed by a
// BSD-style license that can be found in the LICENSE file.


@DocsEditable()
@DomName('WebGLRenderbuffer')
@Unstable()
@Native("WebGLRenderbuffer")
class Renderbuffer extends Interceptor {
  // To suppress missing implicit constructor warnings.
  factory Renderbuffer._() { throw new UnsupportedError("Not supported"); }
}
// Copyright (c) 2013, the Dart project authors.  Please see the AUTHORS file
// for details. All rights reserved. Use of this source code is governed by a
// BSD-style license that can be found in the LICENSE file.


@DomName('WebGLRenderingContext')
@SupportedBrowser(SupportedBrowser.CHROME)
@SupportedBrowser(SupportedBrowser.FIREFOX)
@Experimental()
@Unstable()
@Native("WebGLRenderingContext")
class RenderingContext extends Interceptor implements CanvasRenderingContext {
  // To suppress missing implicit constructor warnings.
  factory RenderingContext._() { throw new UnsupportedError("Not supported"); }

  /// Checks if this type is supported on the current platform.
  static bool get supported => JS('bool', '!!(window.WebGLRenderingContext)');

  @DomName('WebGLRenderingContext.ACTIVE_ATTRIBUTES')
  @DocsEditable()
  static const int ACTIVE_ATTRIBUTES = 0x8B89;

  @DomName('WebGLRenderingContext.ACTIVE_TEXTURE')
  @DocsEditable()
  static const int ACTIVE_TEXTURE = 0x84E0;

  @DomName('WebGLRenderingContext.ACTIVE_UNIFORMS')
  @DocsEditable()
  static const int ACTIVE_UNIFORMS = 0x8B86;

  @DomName('WebGLRenderingContext.ALIASED_LINE_WIDTH_RANGE')
  @DocsEditable()
  static const int ALIASED_LINE_WIDTH_RANGE = 0x846E;

  @DomName('WebGLRenderingContext.ALIASED_POINT_SIZE_RANGE')
  @DocsEditable()
  static const int ALIASED_POINT_SIZE_RANGE = 0x846D;

  @DomName('WebGLRenderingContext.ALPHA')
  @DocsEditable()
  static const int ALPHA = 0x1906;

  @DomName('WebGLRenderingContext.ALPHA_BITS')
  @DocsEditable()
  static const int ALPHA_BITS = 0x0D55;

  @DomName('WebGLRenderingContext.ALWAYS')
  @DocsEditable()
  static const int ALWAYS = 0x0207;

  @DomName('WebGLRenderingContext.ARRAY_BUFFER')
  @DocsEditable()
  static const int ARRAY_BUFFER = 0x8892;

  @DomName('WebGLRenderingContext.ARRAY_BUFFER_BINDING')
  @DocsEditable()
  static const int ARRAY_BUFFER_BINDING = 0x8894;

  @DomName('WebGLRenderingContext.ATTACHED_SHADERS')
  @DocsEditable()
  static const int ATTACHED_SHADERS = 0x8B85;

  @DomName('WebGLRenderingContext.BACK')
  @DocsEditable()
  static const int BACK = 0x0405;

  @DomName('WebGLRenderingContext.BLEND')
  @DocsEditable()
  static const int BLEND = 0x0BE2;

  @DomName('WebGLRenderingContext.BLEND_COLOR')
  @DocsEditable()
  static const int BLEND_COLOR = 0x8005;

  @DomName('WebGLRenderingContext.BLEND_DST_ALPHA')
  @DocsEditable()
  static const int BLEND_DST_ALPHA = 0x80CA;

  @DomName('WebGLRenderingContext.BLEND_DST_RGB')
  @DocsEditable()
  static const int BLEND_DST_RGB = 0x80C8;

  @DomName('WebGLRenderingContext.BLEND_EQUATION')
  @DocsEditable()
  static const int BLEND_EQUATION = 0x8009;

  @DomName('WebGLRenderingContext.BLEND_EQUATION_ALPHA')
  @DocsEditable()
  static const int BLEND_EQUATION_ALPHA = 0x883D;

  @DomName('WebGLRenderingContext.BLEND_EQUATION_RGB')
  @DocsEditable()
  static const int BLEND_EQUATION_RGB = 0x8009;

  @DomName('WebGLRenderingContext.BLEND_SRC_ALPHA')
  @DocsEditable()
  static const int BLEND_SRC_ALPHA = 0x80CB;

  @DomName('WebGLRenderingContext.BLEND_SRC_RGB')
  @DocsEditable()
  static const int BLEND_SRC_RGB = 0x80C9;

  @DomName('WebGLRenderingContext.BLUE_BITS')
  @DocsEditable()
  static const int BLUE_BITS = 0x0D54;

  @DomName('WebGLRenderingContext.BOOL')
  @DocsEditable()
  static const int BOOL = 0x8B56;

  @DomName('WebGLRenderingContext.BOOL_VEC2')
  @DocsEditable()
  static const int BOOL_VEC2 = 0x8B57;

  @DomName('WebGLRenderingContext.BOOL_VEC3')
  @DocsEditable()
  static const int BOOL_VEC3 = 0x8B58;

  @DomName('WebGLRenderingContext.BOOL_VEC4')
  @DocsEditable()
  static const int BOOL_VEC4 = 0x8B59;

  @DomName('WebGLRenderingContext.BROWSER_DEFAULT_WEBGL')
  @DocsEditable()
  static const int BROWSER_DEFAULT_WEBGL = 0x9244;

  @DomName('WebGLRenderingContext.BUFFER_SIZE')
  @DocsEditable()
  static const int BUFFER_SIZE = 0x8764;

  @DomName('WebGLRenderingContext.BUFFER_USAGE')
  @DocsEditable()
  static const int BUFFER_USAGE = 0x8765;

  @DomName('WebGLRenderingContext.BYTE')
  @DocsEditable()
  static const int BYTE = 0x1400;

  @DomName('WebGLRenderingContext.CCW')
  @DocsEditable()
  static const int CCW = 0x0901;

  @DomName('WebGLRenderingContext.CLAMP_TO_EDGE')
  @DocsEditable()
  static const int CLAMP_TO_EDGE = 0x812F;

  @DomName('WebGLRenderingContext.COLOR_ATTACHMENT0')
  @DocsEditable()
  static const int COLOR_ATTACHMENT0 = 0x8CE0;

  @DomName('WebGLRenderingContext.COLOR_BUFFER_BIT')
  @DocsEditable()
  static const int COLOR_BUFFER_BIT = 0x00004000;

  @DomName('WebGLRenderingContext.COLOR_CLEAR_VALUE')
  @DocsEditable()
  static const int COLOR_CLEAR_VALUE = 0x0C22;

  @DomName('WebGLRenderingContext.COLOR_WRITEMASK')
  @DocsEditable()
  static const int COLOR_WRITEMASK = 0x0C23;

  @DomName('WebGLRenderingContext.COMPILE_STATUS')
  @DocsEditable()
  static const int COMPILE_STATUS = 0x8B81;

  @DomName('WebGLRenderingContext.COMPRESSED_TEXTURE_FORMATS')
  @DocsEditable()
  static const int COMPRESSED_TEXTURE_FORMATS = 0x86A3;

  @DomName('WebGLRenderingContext.CONSTANT_ALPHA')
  @DocsEditable()
  static const int CONSTANT_ALPHA = 0x8003;

  @DomName('WebGLRenderingContext.CONSTANT_COLOR')
  @DocsEditable()
  static const int CONSTANT_COLOR = 0x8001;

  @DomName('WebGLRenderingContext.CONTEXT_LOST_WEBGL')
  @DocsEditable()
  static const int CONTEXT_LOST_WEBGL = 0x9242;

  @DomName('WebGLRenderingContext.CULL_FACE')
  @DocsEditable()
  static const int CULL_FACE = 0x0B44;

  @DomName('WebGLRenderingContext.CULL_FACE_MODE')
  @DocsEditable()
  static const int CULL_FACE_MODE = 0x0B45;

  @DomName('WebGLRenderingContext.CURRENT_PROGRAM')
  @DocsEditable()
  static const int CURRENT_PROGRAM = 0x8B8D;

  @DomName('WebGLRenderingContext.CURRENT_VERTEX_ATTRIB')
  @DocsEditable()
  static const int CURRENT_VERTEX_ATTRIB = 0x8626;

  @DomName('WebGLRenderingContext.CW')
  @DocsEditable()
  static const int CW = 0x0900;

  @DomName('WebGLRenderingContext.DECR')
  @DocsEditable()
  static const int DECR = 0x1E03;

  @DomName('WebGLRenderingContext.DECR_WRAP')
  @DocsEditable()
  static const int DECR_WRAP = 0x8508;

  @DomName('WebGLRenderingContext.DELETE_STATUS')
  @DocsEditable()
  static const int DELETE_STATUS = 0x8B80;

  @DomName('WebGLRenderingContext.DEPTH_ATTACHMENT')
  @DocsEditable()
  static const int DEPTH_ATTACHMENT = 0x8D00;

  @DomName('WebGLRenderingContext.DEPTH_BITS')
  @DocsEditable()
  static const int DEPTH_BITS = 0x0D56;

  @DomName('WebGLRenderingContext.DEPTH_BUFFER_BIT')
  @DocsEditable()
  static const int DEPTH_BUFFER_BIT = 0x00000100;

  @DomName('WebGLRenderingContext.DEPTH_CLEAR_VALUE')
  @DocsEditable()
  static const int DEPTH_CLEAR_VALUE = 0x0B73;

  @DomName('WebGLRenderingContext.DEPTH_COMPONENT')
  @DocsEditable()
  static const int DEPTH_COMPONENT = 0x1902;

  @DomName('WebGLRenderingContext.DEPTH_COMPONENT16')
  @DocsEditable()
  static const int DEPTH_COMPONENT16 = 0x81A5;

  @DomName('WebGLRenderingContext.DEPTH_FUNC')
  @DocsEditable()
  static const int DEPTH_FUNC = 0x0B74;

  @DomName('WebGLRenderingContext.DEPTH_RANGE')
  @DocsEditable()
  static const int DEPTH_RANGE = 0x0B70;

  @DomName('WebGLRenderingContext.DEPTH_STENCIL')
  @DocsEditable()
  static const int DEPTH_STENCIL = 0x84F9;

  @DomName('WebGLRenderingContext.DEPTH_STENCIL_ATTACHMENT')
  @DocsEditable()
  static const int DEPTH_STENCIL_ATTACHMENT = 0x821A;

  @DomName('WebGLRenderingContext.DEPTH_TEST')
  @DocsEditable()
  static const int DEPTH_TEST = 0x0B71;

  @DomName('WebGLRenderingContext.DEPTH_WRITEMASK')
  @DocsEditable()
  static const int DEPTH_WRITEMASK = 0x0B72;

  @DomName('WebGLRenderingContext.DITHER')
  @DocsEditable()
  static const int DITHER = 0x0BD0;

  @DomName('WebGLRenderingContext.DONT_CARE')
  @DocsEditable()
  static const int DONT_CARE = 0x1100;

  @DomName('WebGLRenderingContext.DST_ALPHA')
  @DocsEditable()
  static const int DST_ALPHA = 0x0304;

  @DomName('WebGLRenderingContext.DST_COLOR')
  @DocsEditable()
  static const int DST_COLOR = 0x0306;

  @DomName('WebGLRenderingContext.DYNAMIC_DRAW')
  @DocsEditable()
  static const int DYNAMIC_DRAW = 0x88E8;

  @DomName('WebGLRenderingContext.ELEMENT_ARRAY_BUFFER')
  @DocsEditable()
  static const int ELEMENT_ARRAY_BUFFER = 0x8893;

  @DomName('WebGLRenderingContext.ELEMENT_ARRAY_BUFFER_BINDING')
  @DocsEditable()
  static const int ELEMENT_ARRAY_BUFFER_BINDING = 0x8895;
<<<<<<< HEAD

  @DomName('WebGLRenderingContext.EQUAL')
  @DocsEditable()
  static const int EQUAL = 0x0202;

  @DomName('WebGLRenderingContext.FASTEST')
  @DocsEditable()
  static const int FASTEST = 0x1101;

  @DomName('WebGLRenderingContext.FLOAT')
  @DocsEditable()
  static const int FLOAT = 0x1406;

  @DomName('WebGLRenderingContext.FLOAT_MAT2')
  @DocsEditable()
  static const int FLOAT_MAT2 = 0x8B5A;

  @DomName('WebGLRenderingContext.FLOAT_MAT3')
  @DocsEditable()
  static const int FLOAT_MAT3 = 0x8B5B;

  @DomName('WebGLRenderingContext.FLOAT_MAT4')
  @DocsEditable()
  static const int FLOAT_MAT4 = 0x8B5C;

  @DomName('WebGLRenderingContext.FLOAT_VEC2')
  @DocsEditable()
  static const int FLOAT_VEC2 = 0x8B50;

  @DomName('WebGLRenderingContext.FLOAT_VEC3')
  @DocsEditable()
  static const int FLOAT_VEC3 = 0x8B51;

  @DomName('WebGLRenderingContext.FLOAT_VEC4')
  @DocsEditable()
  static const int FLOAT_VEC4 = 0x8B52;

  @DomName('WebGLRenderingContext.FRAGMENT_SHADER')
  @DocsEditable()
  static const int FRAGMENT_SHADER = 0x8B30;

  @DomName('WebGLRenderingContext.FRAMEBUFFER')
  @DocsEditable()
  static const int FRAMEBUFFER = 0x8D40;

  @DomName('WebGLRenderingContext.FRAMEBUFFER_ATTACHMENT_OBJECT_NAME')
  @DocsEditable()
  static const int FRAMEBUFFER_ATTACHMENT_OBJECT_NAME = 0x8CD1;

  @DomName('WebGLRenderingContext.FRAMEBUFFER_ATTACHMENT_OBJECT_TYPE')
  @DocsEditable()
  static const int FRAMEBUFFER_ATTACHMENT_OBJECT_TYPE = 0x8CD0;

  @DomName('WebGLRenderingContext.FRAMEBUFFER_ATTACHMENT_TEXTURE_CUBE_MAP_FACE')
  @DocsEditable()
  static const int FRAMEBUFFER_ATTACHMENT_TEXTURE_CUBE_MAP_FACE = 0x8CD3;

  @DomName('WebGLRenderingContext.FRAMEBUFFER_ATTACHMENT_TEXTURE_LEVEL')
  @DocsEditable()
  static const int FRAMEBUFFER_ATTACHMENT_TEXTURE_LEVEL = 0x8CD2;

  @DomName('WebGLRenderingContext.FRAMEBUFFER_BINDING')
  @DocsEditable()
  static const int FRAMEBUFFER_BINDING = 0x8CA6;

  @DomName('WebGLRenderingContext.FRAMEBUFFER_COMPLETE')
  @DocsEditable()
  static const int FRAMEBUFFER_COMPLETE = 0x8CD5;

  @DomName('WebGLRenderingContext.FRAMEBUFFER_INCOMPLETE_ATTACHMENT')
  @DocsEditable()
  static const int FRAMEBUFFER_INCOMPLETE_ATTACHMENT = 0x8CD6;

  @DomName('WebGLRenderingContext.FRAMEBUFFER_INCOMPLETE_DIMENSIONS')
  @DocsEditable()
  static const int FRAMEBUFFER_INCOMPLETE_DIMENSIONS = 0x8CD9;

  @DomName('WebGLRenderingContext.FRAMEBUFFER_INCOMPLETE_MISSING_ATTACHMENT')
  @DocsEditable()
  static const int FRAMEBUFFER_INCOMPLETE_MISSING_ATTACHMENT = 0x8CD7;

  @DomName('WebGLRenderingContext.FRAMEBUFFER_UNSUPPORTED')
  @DocsEditable()
  static const int FRAMEBUFFER_UNSUPPORTED = 0x8CDD;

  @DomName('WebGLRenderingContext.FRONT')
  @DocsEditable()
  static const int FRONT = 0x0404;

  @DomName('WebGLRenderingContext.FRONT_AND_BACK')
  @DocsEditable()
  static const int FRONT_AND_BACK = 0x0408;

  @DomName('WebGLRenderingContext.FRONT_FACE')
  @DocsEditable()
  static const int FRONT_FACE = 0x0B46;

  @DomName('WebGLRenderingContext.FUNC_ADD')
  @DocsEditable()
  static const int FUNC_ADD = 0x8006;

  @DomName('WebGLRenderingContext.FUNC_REVERSE_SUBTRACT')
  @DocsEditable()
  static const int FUNC_REVERSE_SUBTRACT = 0x800B;

  @DomName('WebGLRenderingContext.FUNC_SUBTRACT')
  @DocsEditable()
  static const int FUNC_SUBTRACT = 0x800A;

  @DomName('WebGLRenderingContext.GENERATE_MIPMAP_HINT')
  @DocsEditable()
  static const int GENERATE_MIPMAP_HINT = 0x8192;

  @DomName('WebGLRenderingContext.GEQUAL')
  @DocsEditable()
  static const int GEQUAL = 0x0206;

  @DomName('WebGLRenderingContext.GREATER')
  @DocsEditable()
  static const int GREATER = 0x0204;

  @DomName('WebGLRenderingContext.GREEN_BITS')
  @DocsEditable()
  static const int GREEN_BITS = 0x0D53;

  @DomName('WebGLRenderingContext.HIGH_FLOAT')
  @DocsEditable()
  static const int HIGH_FLOAT = 0x8DF2;

  @DomName('WebGLRenderingContext.HIGH_INT')
  @DocsEditable()
  static const int HIGH_INT = 0x8DF5;

  @DomName('WebGLRenderingContext.IMPLEMENTATION_COLOR_READ_FORMAT')
  @DocsEditable()
  @Experimental() // untriaged
  static const int IMPLEMENTATION_COLOR_READ_FORMAT = 0x8B9B;

  @DomName('WebGLRenderingContext.IMPLEMENTATION_COLOR_READ_TYPE')
  @DocsEditable()
  @Experimental() // untriaged
  static const int IMPLEMENTATION_COLOR_READ_TYPE = 0x8B9A;

  @DomName('WebGLRenderingContext.INCR')
  @DocsEditable()
  static const int INCR = 0x1E02;

  @DomName('WebGLRenderingContext.INCR_WRAP')
  @DocsEditable()
  static const int INCR_WRAP = 0x8507;

  @DomName('WebGLRenderingContext.INT')
  @DocsEditable()
  static const int INT = 0x1404;

  @DomName('WebGLRenderingContext.INT_VEC2')
  @DocsEditable()
  static const int INT_VEC2 = 0x8B53;

  @DomName('WebGLRenderingContext.INT_VEC3')
  @DocsEditable()
  static const int INT_VEC3 = 0x8B54;

  @DomName('WebGLRenderingContext.INT_VEC4')
  @DocsEditable()
  static const int INT_VEC4 = 0x8B55;

  @DomName('WebGLRenderingContext.INVALID_ENUM')
  @DocsEditable()
  static const int INVALID_ENUM = 0x0500;

  @DomName('WebGLRenderingContext.INVALID_FRAMEBUFFER_OPERATION')
  @DocsEditable()
  static const int INVALID_FRAMEBUFFER_OPERATION = 0x0506;

  @DomName('WebGLRenderingContext.INVALID_OPERATION')
  @DocsEditable()
  static const int INVALID_OPERATION = 0x0502;

  @DomName('WebGLRenderingContext.INVALID_VALUE')
  @DocsEditable()
  static const int INVALID_VALUE = 0x0501;

  @DomName('WebGLRenderingContext.INVERT')
  @DocsEditable()
  static const int INVERT = 0x150A;

  @DomName('WebGLRenderingContext.KEEP')
  @DocsEditable()
  static const int KEEP = 0x1E00;

  @DomName('WebGLRenderingContext.LEQUAL')
  @DocsEditable()
  static const int LEQUAL = 0x0203;

  @DomName('WebGLRenderingContext.LESS')
  @DocsEditable()
  static const int LESS = 0x0201;

  @DomName('WebGLRenderingContext.LINEAR')
  @DocsEditable()
  static const int LINEAR = 0x2601;

  @DomName('WebGLRenderingContext.LINEAR_MIPMAP_LINEAR')
  @DocsEditable()
  static const int LINEAR_MIPMAP_LINEAR = 0x2703;

  @DomName('WebGLRenderingContext.LINEAR_MIPMAP_NEAREST')
  @DocsEditable()
  static const int LINEAR_MIPMAP_NEAREST = 0x2701;

  @DomName('WebGLRenderingContext.LINES')
  @DocsEditable()
  static const int LINES = 0x0001;

  @DomName('WebGLRenderingContext.LINE_LOOP')
  @DocsEditable()
  static const int LINE_LOOP = 0x0002;

  @DomName('WebGLRenderingContext.LINE_STRIP')
  @DocsEditable()
  static const int LINE_STRIP = 0x0003;

  @DomName('WebGLRenderingContext.LINE_WIDTH')
  @DocsEditable()
  static const int LINE_WIDTH = 0x0B21;

  @DomName('WebGLRenderingContext.LINK_STATUS')
  @DocsEditable()
  static const int LINK_STATUS = 0x8B82;

  @DomName('WebGLRenderingContext.LOW_FLOAT')
  @DocsEditable()
  static const int LOW_FLOAT = 0x8DF0;

  @DomName('WebGLRenderingContext.LOW_INT')
  @DocsEditable()
  static const int LOW_INT = 0x8DF3;

  @DomName('WebGLRenderingContext.LUMINANCE')
  @DocsEditable()
  static const int LUMINANCE = 0x1909;

  @DomName('WebGLRenderingContext.LUMINANCE_ALPHA')
  @DocsEditable()
  static const int LUMINANCE_ALPHA = 0x190A;

  @DomName('WebGLRenderingContext.MAX_COMBINED_TEXTURE_IMAGE_UNITS')
  @DocsEditable()
  static const int MAX_COMBINED_TEXTURE_IMAGE_UNITS = 0x8B4D;

  @DomName('WebGLRenderingContext.MAX_CUBE_MAP_TEXTURE_SIZE')
  @DocsEditable()
  static const int MAX_CUBE_MAP_TEXTURE_SIZE = 0x851C;

  @DomName('WebGLRenderingContext.MAX_FRAGMENT_UNIFORM_VECTORS')
  @DocsEditable()
  static const int MAX_FRAGMENT_UNIFORM_VECTORS = 0x8DFD;

  @DomName('WebGLRenderingContext.MAX_RENDERBUFFER_SIZE')
  @DocsEditable()
  static const int MAX_RENDERBUFFER_SIZE = 0x84E8;

  @DomName('WebGLRenderingContext.MAX_TEXTURE_IMAGE_UNITS')
  @DocsEditable()
  static const int MAX_TEXTURE_IMAGE_UNITS = 0x8872;

  @DomName('WebGLRenderingContext.MAX_TEXTURE_SIZE')
  @DocsEditable()
  static const int MAX_TEXTURE_SIZE = 0x0D33;

  @DomName('WebGLRenderingContext.MAX_VARYING_VECTORS')
  @DocsEditable()
  static const int MAX_VARYING_VECTORS = 0x8DFC;

  @DomName('WebGLRenderingContext.MAX_VERTEX_ATTRIBS')
  @DocsEditable()
  static const int MAX_VERTEX_ATTRIBS = 0x8869;

  @DomName('WebGLRenderingContext.MAX_VERTEX_TEXTURE_IMAGE_UNITS')
  @DocsEditable()
  static const int MAX_VERTEX_TEXTURE_IMAGE_UNITS = 0x8B4C;

  @DomName('WebGLRenderingContext.MAX_VERTEX_UNIFORM_VECTORS')
  @DocsEditable()
  static const int MAX_VERTEX_UNIFORM_VECTORS = 0x8DFB;

  @DomName('WebGLRenderingContext.MAX_VIEWPORT_DIMS')
  @DocsEditable()
  static const int MAX_VIEWPORT_DIMS = 0x0D3A;

  @DomName('WebGLRenderingContext.MEDIUM_FLOAT')
  @DocsEditable()
  static const int MEDIUM_FLOAT = 0x8DF1;

  @DomName('WebGLRenderingContext.MEDIUM_INT')
  @DocsEditable()
  static const int MEDIUM_INT = 0x8DF4;

  @DomName('WebGLRenderingContext.MIRRORED_REPEAT')
  @DocsEditable()
  static const int MIRRORED_REPEAT = 0x8370;

  @DomName('WebGLRenderingContext.NEAREST')
  @DocsEditable()
  static const int NEAREST = 0x2600;

  @DomName('WebGLRenderingContext.NEAREST_MIPMAP_LINEAR')
  @DocsEditable()
  static const int NEAREST_MIPMAP_LINEAR = 0x2702;

  @DomName('WebGLRenderingContext.NEAREST_MIPMAP_NEAREST')
  @DocsEditable()
  static const int NEAREST_MIPMAP_NEAREST = 0x2700;

  @DomName('WebGLRenderingContext.NEVER')
  @DocsEditable()
  static const int NEVER = 0x0200;

  @DomName('WebGLRenderingContext.NICEST')
  @DocsEditable()
  static const int NICEST = 0x1102;

  @DomName('WebGLRenderingContext.NONE')
  @DocsEditable()
  static const int NONE = 0;

  @DomName('WebGLRenderingContext.NOTEQUAL')
  @DocsEditable()
  static const int NOTEQUAL = 0x0205;

  @DomName('WebGLRenderingContext.NO_ERROR')
  @DocsEditable()
  static const int NO_ERROR = 0;

  @DomName('WebGLRenderingContext.ONE')
  @DocsEditable()
  static const int ONE = 1;

  @DomName('WebGLRenderingContext.ONE_MINUS_CONSTANT_ALPHA')
  @DocsEditable()
  static const int ONE_MINUS_CONSTANT_ALPHA = 0x8004;

  @DomName('WebGLRenderingContext.ONE_MINUS_CONSTANT_COLOR')
  @DocsEditable()
  static const int ONE_MINUS_CONSTANT_COLOR = 0x8002;

  @DomName('WebGLRenderingContext.ONE_MINUS_DST_ALPHA')
  @DocsEditable()
  static const int ONE_MINUS_DST_ALPHA = 0x0305;

  @DomName('WebGLRenderingContext.ONE_MINUS_DST_COLOR')
  @DocsEditable()
  static const int ONE_MINUS_DST_COLOR = 0x0307;

  @DomName('WebGLRenderingContext.ONE_MINUS_SRC_ALPHA')
  @DocsEditable()
  static const int ONE_MINUS_SRC_ALPHA = 0x0303;

  @DomName('WebGLRenderingContext.ONE_MINUS_SRC_COLOR')
  @DocsEditable()
  static const int ONE_MINUS_SRC_COLOR = 0x0301;

  @DomName('WebGLRenderingContext.OUT_OF_MEMORY')
  @DocsEditable()
  static const int OUT_OF_MEMORY = 0x0505;

  @DomName('WebGLRenderingContext.PACK_ALIGNMENT')
  @DocsEditable()
  static const int PACK_ALIGNMENT = 0x0D05;

  @DomName('WebGLRenderingContext.POINTS')
  @DocsEditable()
  static const int POINTS = 0x0000;

  @DomName('WebGLRenderingContext.POLYGON_OFFSET_FACTOR')
  @DocsEditable()
  static const int POLYGON_OFFSET_FACTOR = 0x8038;

  @DomName('WebGLRenderingContext.POLYGON_OFFSET_FILL')
  @DocsEditable()
  static const int POLYGON_OFFSET_FILL = 0x8037;

  @DomName('WebGLRenderingContext.POLYGON_OFFSET_UNITS')
  @DocsEditable()
  static const int POLYGON_OFFSET_UNITS = 0x2A00;

  @DomName('WebGLRenderingContext.RED_BITS')
  @DocsEditable()
  static const int RED_BITS = 0x0D52;

  @DomName('WebGLRenderingContext.RENDERBUFFER')
  @DocsEditable()
  static const int RENDERBUFFER = 0x8D41;

  @DomName('WebGLRenderingContext.RENDERBUFFER_ALPHA_SIZE')
  @DocsEditable()
  static const int RENDERBUFFER_ALPHA_SIZE = 0x8D53;

  @DomName('WebGLRenderingContext.RENDERBUFFER_BINDING')
  @DocsEditable()
  static const int RENDERBUFFER_BINDING = 0x8CA7;

  @DomName('WebGLRenderingContext.RENDERBUFFER_BLUE_SIZE')
  @DocsEditable()
  static const int RENDERBUFFER_BLUE_SIZE = 0x8D52;

  @DomName('WebGLRenderingContext.RENDERBUFFER_DEPTH_SIZE')
  @DocsEditable()
  static const int RENDERBUFFER_DEPTH_SIZE = 0x8D54;

  @DomName('WebGLRenderingContext.RENDERBUFFER_GREEN_SIZE')
  @DocsEditable()
  static const int RENDERBUFFER_GREEN_SIZE = 0x8D51;

  @DomName('WebGLRenderingContext.RENDERBUFFER_HEIGHT')
  @DocsEditable()
  static const int RENDERBUFFER_HEIGHT = 0x8D43;

  @DomName('WebGLRenderingContext.RENDERBUFFER_INTERNAL_FORMAT')
  @DocsEditable()
  static const int RENDERBUFFER_INTERNAL_FORMAT = 0x8D44;

  @DomName('WebGLRenderingContext.RENDERBUFFER_RED_SIZE')
  @DocsEditable()
  static const int RENDERBUFFER_RED_SIZE = 0x8D50;

  @DomName('WebGLRenderingContext.RENDERBUFFER_STENCIL_SIZE')
  @DocsEditable()
  static const int RENDERBUFFER_STENCIL_SIZE = 0x8D55;

  @DomName('WebGLRenderingContext.RENDERBUFFER_WIDTH')
  @DocsEditable()
  static const int RENDERBUFFER_WIDTH = 0x8D42;

  @DomName('WebGLRenderingContext.RENDERER')
  @DocsEditable()
  static const int RENDERER = 0x1F01;

  @DomName('WebGLRenderingContext.REPEAT')
  @DocsEditable()
  static const int REPEAT = 0x2901;

  @DomName('WebGLRenderingContext.REPLACE')
  @DocsEditable()
  static const int REPLACE = 0x1E01;

  @DomName('WebGLRenderingContext.RGB')
  @DocsEditable()
  static const int RGB = 0x1907;

  @DomName('WebGLRenderingContext.RGB565')
  @DocsEditable()
  static const int RGB565 = 0x8D62;

  @DomName('WebGLRenderingContext.RGB5_A1')
  @DocsEditable()
  static const int RGB5_A1 = 0x8057;

  @DomName('WebGLRenderingContext.RGBA')
  @DocsEditable()
  static const int RGBA = 0x1908;

  @DomName('WebGLRenderingContext.RGBA4')
  @DocsEditable()
  static const int RGBA4 = 0x8056;

  @DomName('WebGLRenderingContext.SAMPLER_2D')
  @DocsEditable()
  static const int SAMPLER_2D = 0x8B5E;

  @DomName('WebGLRenderingContext.SAMPLER_CUBE')
  @DocsEditable()
  static const int SAMPLER_CUBE = 0x8B60;

  @DomName('WebGLRenderingContext.SAMPLES')
  @DocsEditable()
  static const int SAMPLES = 0x80A9;

  @DomName('WebGLRenderingContext.SAMPLE_ALPHA_TO_COVERAGE')
  @DocsEditable()
  static const int SAMPLE_ALPHA_TO_COVERAGE = 0x809E;

  @DomName('WebGLRenderingContext.SAMPLE_BUFFERS')
  @DocsEditable()
  static const int SAMPLE_BUFFERS = 0x80A8;

  @DomName('WebGLRenderingContext.SAMPLE_COVERAGE')
  @DocsEditable()
  static const int SAMPLE_COVERAGE = 0x80A0;

  @DomName('WebGLRenderingContext.SAMPLE_COVERAGE_INVERT')
  @DocsEditable()
  static const int SAMPLE_COVERAGE_INVERT = 0x80AB;

  @DomName('WebGLRenderingContext.SAMPLE_COVERAGE_VALUE')
  @DocsEditable()
  static const int SAMPLE_COVERAGE_VALUE = 0x80AA;

  @DomName('WebGLRenderingContext.SCISSOR_BOX')
  @DocsEditable()
  static const int SCISSOR_BOX = 0x0C10;

  @DomName('WebGLRenderingContext.SCISSOR_TEST')
  @DocsEditable()
  static const int SCISSOR_TEST = 0x0C11;

  @DomName('WebGLRenderingContext.SHADER_TYPE')
  @DocsEditable()
  static const int SHADER_TYPE = 0x8B4F;

  @DomName('WebGLRenderingContext.SHADING_LANGUAGE_VERSION')
  @DocsEditable()
  static const int SHADING_LANGUAGE_VERSION = 0x8B8C;

  @DomName('WebGLRenderingContext.SHORT')
  @DocsEditable()
  static const int SHORT = 0x1402;

  @DomName('WebGLRenderingContext.SRC_ALPHA')
  @DocsEditable()
  static const int SRC_ALPHA = 0x0302;

  @DomName('WebGLRenderingContext.SRC_ALPHA_SATURATE')
  @DocsEditable()
  static const int SRC_ALPHA_SATURATE = 0x0308;

  @DomName('WebGLRenderingContext.SRC_COLOR')
  @DocsEditable()
  static const int SRC_COLOR = 0x0300;

  @DomName('WebGLRenderingContext.STATIC_DRAW')
  @DocsEditable()
  static const int STATIC_DRAW = 0x88E4;

  @DomName('WebGLRenderingContext.STENCIL_ATTACHMENT')
  @DocsEditable()
  static const int STENCIL_ATTACHMENT = 0x8D20;

  @DomName('WebGLRenderingContext.STENCIL_BACK_FAIL')
  @DocsEditable()
  static const int STENCIL_BACK_FAIL = 0x8801;

  @DomName('WebGLRenderingContext.STENCIL_BACK_FUNC')
  @DocsEditable()
  static const int STENCIL_BACK_FUNC = 0x8800;

  @DomName('WebGLRenderingContext.STENCIL_BACK_PASS_DEPTH_FAIL')
  @DocsEditable()
  static const int STENCIL_BACK_PASS_DEPTH_FAIL = 0x8802;

  @DomName('WebGLRenderingContext.STENCIL_BACK_PASS_DEPTH_PASS')
  @DocsEditable()
  static const int STENCIL_BACK_PASS_DEPTH_PASS = 0x8803;

  @DomName('WebGLRenderingContext.STENCIL_BACK_REF')
  @DocsEditable()
  static const int STENCIL_BACK_REF = 0x8CA3;

  @DomName('WebGLRenderingContext.STENCIL_BACK_VALUE_MASK')
  @DocsEditable()
  static const int STENCIL_BACK_VALUE_MASK = 0x8CA4;

  @DomName('WebGLRenderingContext.STENCIL_BACK_WRITEMASK')
  @DocsEditable()
  static const int STENCIL_BACK_WRITEMASK = 0x8CA5;

  @DomName('WebGLRenderingContext.STENCIL_BITS')
  @DocsEditable()
  static const int STENCIL_BITS = 0x0D57;

  @DomName('WebGLRenderingContext.STENCIL_BUFFER_BIT')
  @DocsEditable()
  static const int STENCIL_BUFFER_BIT = 0x00000400;

  @DomName('WebGLRenderingContext.STENCIL_CLEAR_VALUE')
  @DocsEditable()
  static const int STENCIL_CLEAR_VALUE = 0x0B91;

  @DomName('WebGLRenderingContext.STENCIL_FAIL')
  @DocsEditable()
  static const int STENCIL_FAIL = 0x0B94;

  @DomName('WebGLRenderingContext.STENCIL_FUNC')
  @DocsEditable()
  static const int STENCIL_FUNC = 0x0B92;

  @DomName('WebGLRenderingContext.STENCIL_INDEX')
  @DocsEditable()
  static const int STENCIL_INDEX = 0x1901;

  @DomName('WebGLRenderingContext.STENCIL_INDEX8')
  @DocsEditable()
  static const int STENCIL_INDEX8 = 0x8D48;

  @DomName('WebGLRenderingContext.STENCIL_PASS_DEPTH_FAIL')
  @DocsEditable()
  static const int STENCIL_PASS_DEPTH_FAIL = 0x0B95;

  @DomName('WebGLRenderingContext.STENCIL_PASS_DEPTH_PASS')
  @DocsEditable()
  static const int STENCIL_PASS_DEPTH_PASS = 0x0B96;

  @DomName('WebGLRenderingContext.STENCIL_REF')
  @DocsEditable()
  static const int STENCIL_REF = 0x0B97;

  @DomName('WebGLRenderingContext.STENCIL_TEST')
  @DocsEditable()
  static const int STENCIL_TEST = 0x0B90;

  @DomName('WebGLRenderingContext.STENCIL_VALUE_MASK')
  @DocsEditable()
  static const int STENCIL_VALUE_MASK = 0x0B93;

  @DomName('WebGLRenderingContext.STENCIL_WRITEMASK')
  @DocsEditable()
  static const int STENCIL_WRITEMASK = 0x0B98;

  @DomName('WebGLRenderingContext.STREAM_DRAW')
  @DocsEditable()
  static const int STREAM_DRAW = 0x88E0;

  @DomName('WebGLRenderingContext.SUBPIXEL_BITS')
  @DocsEditable()
  static const int SUBPIXEL_BITS = 0x0D50;

  @DomName('WebGLRenderingContext.TEXTURE')
  @DocsEditable()
  static const int TEXTURE = 0x1702;

  @DomName('WebGLRenderingContext.TEXTURE0')
  @DocsEditable()
  static const int TEXTURE0 = 0x84C0;

  @DomName('WebGLRenderingContext.TEXTURE1')
  @DocsEditable()
  static const int TEXTURE1 = 0x84C1;

  @DomName('WebGLRenderingContext.TEXTURE10')
  @DocsEditable()
  static const int TEXTURE10 = 0x84CA;

  @DomName('WebGLRenderingContext.TEXTURE11')
  @DocsEditable()
  static const int TEXTURE11 = 0x84CB;

  @DomName('WebGLRenderingContext.TEXTURE12')
  @DocsEditable()
  static const int TEXTURE12 = 0x84CC;

  @DomName('WebGLRenderingContext.TEXTURE13')
  @DocsEditable()
  static const int TEXTURE13 = 0x84CD;

  @DomName('WebGLRenderingContext.TEXTURE14')
  @DocsEditable()
  static const int TEXTURE14 = 0x84CE;

  @DomName('WebGLRenderingContext.TEXTURE15')
  @DocsEditable()
  static const int TEXTURE15 = 0x84CF;

  @DomName('WebGLRenderingContext.TEXTURE16')
  @DocsEditable()
  static const int TEXTURE16 = 0x84D0;

  @DomName('WebGLRenderingContext.TEXTURE17')
  @DocsEditable()
  static const int TEXTURE17 = 0x84D1;

  @DomName('WebGLRenderingContext.TEXTURE18')
  @DocsEditable()
  static const int TEXTURE18 = 0x84D2;

  @DomName('WebGLRenderingContext.TEXTURE19')
  @DocsEditable()
  static const int TEXTURE19 = 0x84D3;

  @DomName('WebGLRenderingContext.TEXTURE2')
  @DocsEditable()
  static const int TEXTURE2 = 0x84C2;

  @DomName('WebGLRenderingContext.TEXTURE20')
  @DocsEditable()
  static const int TEXTURE20 = 0x84D4;

  @DomName('WebGLRenderingContext.TEXTURE21')
  @DocsEditable()
  static const int TEXTURE21 = 0x84D5;

  @DomName('WebGLRenderingContext.TEXTURE22')
  @DocsEditable()
  static const int TEXTURE22 = 0x84D6;

  @DomName('WebGLRenderingContext.TEXTURE23')
  @DocsEditable()
  static const int TEXTURE23 = 0x84D7;

  @DomName('WebGLRenderingContext.TEXTURE24')
  @DocsEditable()
  static const int TEXTURE24 = 0x84D8;

  @DomName('WebGLRenderingContext.TEXTURE25')
  @DocsEditable()
  static const int TEXTURE25 = 0x84D9;

  @DomName('WebGLRenderingContext.TEXTURE26')
  @DocsEditable()
  static const int TEXTURE26 = 0x84DA;

  @DomName('WebGLRenderingContext.TEXTURE27')
  @DocsEditable()
  static const int TEXTURE27 = 0x84DB;

  @DomName('WebGLRenderingContext.TEXTURE28')
  @DocsEditable()
  static const int TEXTURE28 = 0x84DC;

  @DomName('WebGLRenderingContext.TEXTURE29')
  @DocsEditable()
  static const int TEXTURE29 = 0x84DD;

  @DomName('WebGLRenderingContext.TEXTURE3')
  @DocsEditable()
  static const int TEXTURE3 = 0x84C3;

  @DomName('WebGLRenderingContext.TEXTURE30')
  @DocsEditable()
  static const int TEXTURE30 = 0x84DE;

  @DomName('WebGLRenderingContext.TEXTURE31')
  @DocsEditable()
  static const int TEXTURE31 = 0x84DF;

  @DomName('WebGLRenderingContext.TEXTURE4')
  @DocsEditable()
  static const int TEXTURE4 = 0x84C4;

  @DomName('WebGLRenderingContext.TEXTURE5')
  @DocsEditable()
  static const int TEXTURE5 = 0x84C5;

  @DomName('WebGLRenderingContext.TEXTURE6')
  @DocsEditable()
  static const int TEXTURE6 = 0x84C6;

  @DomName('WebGLRenderingContext.TEXTURE7')
  @DocsEditable()
  static const int TEXTURE7 = 0x84C7;

  @DomName('WebGLRenderingContext.TEXTURE8')
  @DocsEditable()
  static const int TEXTURE8 = 0x84C8;

  @DomName('WebGLRenderingContext.TEXTURE9')
  @DocsEditable()
  static const int TEXTURE9 = 0x84C9;

  @DomName('WebGLRenderingContext.TEXTURE_2D')
  @DocsEditable()
  static const int TEXTURE_2D = 0x0DE1;

  @DomName('WebGLRenderingContext.TEXTURE_BINDING_2D')
  @DocsEditable()
  static const int TEXTURE_BINDING_2D = 0x8069;

  @DomName('WebGLRenderingContext.TEXTURE_BINDING_CUBE_MAP')
  @DocsEditable()
  static const int TEXTURE_BINDING_CUBE_MAP = 0x8514;

  @DomName('WebGLRenderingContext.TEXTURE_CUBE_MAP')
  @DocsEditable()
  static const int TEXTURE_CUBE_MAP = 0x8513;

  @DomName('WebGLRenderingContext.TEXTURE_CUBE_MAP_NEGATIVE_X')
  @DocsEditable()
  static const int TEXTURE_CUBE_MAP_NEGATIVE_X = 0x8516;

  @DomName('WebGLRenderingContext.TEXTURE_CUBE_MAP_NEGATIVE_Y')
  @DocsEditable()
  static const int TEXTURE_CUBE_MAP_NEGATIVE_Y = 0x8518;

  @DomName('WebGLRenderingContext.TEXTURE_CUBE_MAP_NEGATIVE_Z')
  @DocsEditable()
  static const int TEXTURE_CUBE_MAP_NEGATIVE_Z = 0x851A;

  @DomName('WebGLRenderingContext.TEXTURE_CUBE_MAP_POSITIVE_X')
  @DocsEditable()
  static const int TEXTURE_CUBE_MAP_POSITIVE_X = 0x8515;

  @DomName('WebGLRenderingContext.TEXTURE_CUBE_MAP_POSITIVE_Y')
  @DocsEditable()
  static const int TEXTURE_CUBE_MAP_POSITIVE_Y = 0x8517;

  @DomName('WebGLRenderingContext.TEXTURE_CUBE_MAP_POSITIVE_Z')
  @DocsEditable()
  static const int TEXTURE_CUBE_MAP_POSITIVE_Z = 0x8519;

  @DomName('WebGLRenderingContext.TEXTURE_MAG_FILTER')
  @DocsEditable()
  static const int TEXTURE_MAG_FILTER = 0x2800;

  @DomName('WebGLRenderingContext.TEXTURE_MIN_FILTER')
  @DocsEditable()
  static const int TEXTURE_MIN_FILTER = 0x2801;

  @DomName('WebGLRenderingContext.TEXTURE_WRAP_S')
  @DocsEditable()
  static const int TEXTURE_WRAP_S = 0x2802;

  @DomName('WebGLRenderingContext.TEXTURE_WRAP_T')
  @DocsEditable()
  static const int TEXTURE_WRAP_T = 0x2803;

  @DomName('WebGLRenderingContext.TRIANGLES')
  @DocsEditable()
  static const int TRIANGLES = 0x0004;

  @DomName('WebGLRenderingContext.TRIANGLE_FAN')
  @DocsEditable()
  static const int TRIANGLE_FAN = 0x0006;

  @DomName('WebGLRenderingContext.TRIANGLE_STRIP')
  @DocsEditable()
  static const int TRIANGLE_STRIP = 0x0005;

  @DomName('WebGLRenderingContext.UNPACK_ALIGNMENT')
  @DocsEditable()
  static const int UNPACK_ALIGNMENT = 0x0CF5;

  @DomName('WebGLRenderingContext.UNPACK_COLORSPACE_CONVERSION_WEBGL')
  @DocsEditable()
  static const int UNPACK_COLORSPACE_CONVERSION_WEBGL = 0x9243;

  @DomName('WebGLRenderingContext.UNPACK_FLIP_Y_WEBGL')
  @DocsEditable()
  static const int UNPACK_FLIP_Y_WEBGL = 0x9240;

  @DomName('WebGLRenderingContext.UNPACK_PREMULTIPLY_ALPHA_WEBGL')
  @DocsEditable()
  static const int UNPACK_PREMULTIPLY_ALPHA_WEBGL = 0x9241;

  @DomName('WebGLRenderingContext.UNSIGNED_BYTE')
  @DocsEditable()
  static const int UNSIGNED_BYTE = 0x1401;

  @DomName('WebGLRenderingContext.UNSIGNED_INT')
  @DocsEditable()
  static const int UNSIGNED_INT = 0x1405;

  @DomName('WebGLRenderingContext.UNSIGNED_SHORT')
  @DocsEditable()
  static const int UNSIGNED_SHORT = 0x1403;

  @DomName('WebGLRenderingContext.UNSIGNED_SHORT_4_4_4_4')
  @DocsEditable()
  static const int UNSIGNED_SHORT_4_4_4_4 = 0x8033;

  @DomName('WebGLRenderingContext.UNSIGNED_SHORT_5_5_5_1')
  @DocsEditable()
  static const int UNSIGNED_SHORT_5_5_5_1 = 0x8034;

  @DomName('WebGLRenderingContext.UNSIGNED_SHORT_5_6_5')
  @DocsEditable()
  static const int UNSIGNED_SHORT_5_6_5 = 0x8363;

  @DomName('WebGLRenderingContext.VALIDATE_STATUS')
  @DocsEditable()
  static const int VALIDATE_STATUS = 0x8B83;

  @DomName('WebGLRenderingContext.VENDOR')
  @DocsEditable()
  static const int VENDOR = 0x1F00;

  @DomName('WebGLRenderingContext.VERSION')
  @DocsEditable()
  static const int VERSION = 0x1F02;

  @DomName('WebGLRenderingContext.VERTEX_ATTRIB_ARRAY_BUFFER_BINDING')
  @DocsEditable()
  static const int VERTEX_ATTRIB_ARRAY_BUFFER_BINDING = 0x889F;

  @DomName('WebGLRenderingContext.VERTEX_ATTRIB_ARRAY_ENABLED')
  @DocsEditable()
  static const int VERTEX_ATTRIB_ARRAY_ENABLED = 0x8622;

  @DomName('WebGLRenderingContext.VERTEX_ATTRIB_ARRAY_NORMALIZED')
  @DocsEditable()
  static const int VERTEX_ATTRIB_ARRAY_NORMALIZED = 0x886A;

  @DomName('WebGLRenderingContext.VERTEX_ATTRIB_ARRAY_POINTER')
  @DocsEditable()
  static const int VERTEX_ATTRIB_ARRAY_POINTER = 0x8645;

  @DomName('WebGLRenderingContext.VERTEX_ATTRIB_ARRAY_SIZE')
  @DocsEditable()
  static const int VERTEX_ATTRIB_ARRAY_SIZE = 0x8623;

  @DomName('WebGLRenderingContext.VERTEX_ATTRIB_ARRAY_STRIDE')
  @DocsEditable()
  static const int VERTEX_ATTRIB_ARRAY_STRIDE = 0x8624;

  @DomName('WebGLRenderingContext.VERTEX_ATTRIB_ARRAY_TYPE')
  @DocsEditable()
  static const int VERTEX_ATTRIB_ARRAY_TYPE = 0x8625;

  @DomName('WebGLRenderingContext.VERTEX_SHADER')
  @DocsEditable()
  static const int VERTEX_SHADER = 0x8B31;

  @DomName('WebGLRenderingContext.VIEWPORT')
  @DocsEditable()
  static const int VIEWPORT = 0x0BA2;

  @DomName('WebGLRenderingContext.ZERO')
  @DocsEditable()
  static const int ZERO = 0;

  // From WebGLRenderingContextBase

  @DomName('WebGLRenderingContext.canvas')
  @DocsEditable()
  @Experimental() // untriaged
  final CanvasElement canvas;

  @DomName('WebGLRenderingContext.drawingBufferHeight')
  @DocsEditable()
  final int drawingBufferHeight;

  @DomName('WebGLRenderingContext.drawingBufferWidth')
  @DocsEditable()
  final int drawingBufferWidth;

  @DomName('WebGLRenderingContext.activeTexture')
  @DocsEditable()
  void activeTexture(int texture) native;

  @DomName('WebGLRenderingContext.attachShader')
  @DocsEditable()
  void attachShader(Program program, Shader shader) native;

  @DomName('WebGLRenderingContext.bindAttribLocation')
  @DocsEditable()
  void bindAttribLocation(Program program, int index, String name) native;

  @DomName('WebGLRenderingContext.bindBuffer')
  @DocsEditable()
  void bindBuffer(int target, Buffer buffer) native;

  @DomName('WebGLRenderingContext.bindFramebuffer')
  @DocsEditable()
  void bindFramebuffer(int target, Framebuffer framebuffer) native;

  @DomName('WebGLRenderingContext.bindRenderbuffer')
  @DocsEditable()
  void bindRenderbuffer(int target, Renderbuffer renderbuffer) native;

  @DomName('WebGLRenderingContext.bindTexture')
  @DocsEditable()
  void bindTexture(int target, Texture texture) native;

  @DomName('WebGLRenderingContext.blendColor')
  @DocsEditable()
  void blendColor(num red, num green, num blue, num alpha) native;

  @DomName('WebGLRenderingContext.blendEquation')
  @DocsEditable()
  void blendEquation(int mode) native;

  @DomName('WebGLRenderingContext.blendEquationSeparate')
  @DocsEditable()
  void blendEquationSeparate(int modeRGB, int modeAlpha) native;

  @DomName('WebGLRenderingContext.blendFunc')
  @DocsEditable()
  void blendFunc(int sfactor, int dfactor) native;

  @DomName('WebGLRenderingContext.blendFuncSeparate')
  @DocsEditable()
  void blendFuncSeparate(int srcRGB, int dstRGB, int srcAlpha, int dstAlpha) native;

  @JSName('bufferData')
  /**
   * Buffers the specified data.
   *
   * The [bufferData] method is provided for WebGL API compatibility reasons, but
   * it is highly recommended that you use [bufferDataTyped] or [bufferByteData]
   * depending on your purposes.
   */
  @DomName('WebGLRenderingContext.bufferData')
  @DocsEditable()
  void bufferByteData(int target, ByteBuffer data, int usage) native;

=======

  @DomName('WebGLRenderingContext.EQUAL')
  @DocsEditable()
  static const int EQUAL = 0x0202;

  @DomName('WebGLRenderingContext.FASTEST')
  @DocsEditable()
  static const int FASTEST = 0x1101;

  @DomName('WebGLRenderingContext.FLOAT')
  @DocsEditable()
  static const int FLOAT = 0x1406;

  @DomName('WebGLRenderingContext.FLOAT_MAT2')
  @DocsEditable()
  static const int FLOAT_MAT2 = 0x8B5A;

  @DomName('WebGLRenderingContext.FLOAT_MAT3')
  @DocsEditable()
  static const int FLOAT_MAT3 = 0x8B5B;

  @DomName('WebGLRenderingContext.FLOAT_MAT4')
  @DocsEditable()
  static const int FLOAT_MAT4 = 0x8B5C;

  @DomName('WebGLRenderingContext.FLOAT_VEC2')
  @DocsEditable()
  static const int FLOAT_VEC2 = 0x8B50;

  @DomName('WebGLRenderingContext.FLOAT_VEC3')
  @DocsEditable()
  static const int FLOAT_VEC3 = 0x8B51;

  @DomName('WebGLRenderingContext.FLOAT_VEC4')
  @DocsEditable()
  static const int FLOAT_VEC4 = 0x8B52;

  @DomName('WebGLRenderingContext.FRAGMENT_SHADER')
  @DocsEditable()
  static const int FRAGMENT_SHADER = 0x8B30;

  @DomName('WebGLRenderingContext.FRAMEBUFFER')
  @DocsEditable()
  static const int FRAMEBUFFER = 0x8D40;

  @DomName('WebGLRenderingContext.FRAMEBUFFER_ATTACHMENT_OBJECT_NAME')
  @DocsEditable()
  static const int FRAMEBUFFER_ATTACHMENT_OBJECT_NAME = 0x8CD1;

  @DomName('WebGLRenderingContext.FRAMEBUFFER_ATTACHMENT_OBJECT_TYPE')
  @DocsEditable()
  static const int FRAMEBUFFER_ATTACHMENT_OBJECT_TYPE = 0x8CD0;

  @DomName('WebGLRenderingContext.FRAMEBUFFER_ATTACHMENT_TEXTURE_CUBE_MAP_FACE')
  @DocsEditable()
  static const int FRAMEBUFFER_ATTACHMENT_TEXTURE_CUBE_MAP_FACE = 0x8CD3;

  @DomName('WebGLRenderingContext.FRAMEBUFFER_ATTACHMENT_TEXTURE_LEVEL')
  @DocsEditable()
  static const int FRAMEBUFFER_ATTACHMENT_TEXTURE_LEVEL = 0x8CD2;

  @DomName('WebGLRenderingContext.FRAMEBUFFER_BINDING')
  @DocsEditable()
  static const int FRAMEBUFFER_BINDING = 0x8CA6;

  @DomName('WebGLRenderingContext.FRAMEBUFFER_COMPLETE')
  @DocsEditable()
  static const int FRAMEBUFFER_COMPLETE = 0x8CD5;

  @DomName('WebGLRenderingContext.FRAMEBUFFER_INCOMPLETE_ATTACHMENT')
  @DocsEditable()
  static const int FRAMEBUFFER_INCOMPLETE_ATTACHMENT = 0x8CD6;

  @DomName('WebGLRenderingContext.FRAMEBUFFER_INCOMPLETE_DIMENSIONS')
  @DocsEditable()
  static const int FRAMEBUFFER_INCOMPLETE_DIMENSIONS = 0x8CD9;

  @DomName('WebGLRenderingContext.FRAMEBUFFER_INCOMPLETE_MISSING_ATTACHMENT')
  @DocsEditable()
  static const int FRAMEBUFFER_INCOMPLETE_MISSING_ATTACHMENT = 0x8CD7;

  @DomName('WebGLRenderingContext.FRAMEBUFFER_UNSUPPORTED')
  @DocsEditable()
  static const int FRAMEBUFFER_UNSUPPORTED = 0x8CDD;

  @DomName('WebGLRenderingContext.FRONT')
  @DocsEditable()
  static const int FRONT = 0x0404;

  @DomName('WebGLRenderingContext.FRONT_AND_BACK')
  @DocsEditable()
  static const int FRONT_AND_BACK = 0x0408;

  @DomName('WebGLRenderingContext.FRONT_FACE')
  @DocsEditable()
  static const int FRONT_FACE = 0x0B46;

  @DomName('WebGLRenderingContext.FUNC_ADD')
  @DocsEditable()
  static const int FUNC_ADD = 0x8006;

  @DomName('WebGLRenderingContext.FUNC_REVERSE_SUBTRACT')
  @DocsEditable()
  static const int FUNC_REVERSE_SUBTRACT = 0x800B;

  @DomName('WebGLRenderingContext.FUNC_SUBTRACT')
  @DocsEditable()
  static const int FUNC_SUBTRACT = 0x800A;

  @DomName('WebGLRenderingContext.GENERATE_MIPMAP_HINT')
  @DocsEditable()
  static const int GENERATE_MIPMAP_HINT = 0x8192;

  @DomName('WebGLRenderingContext.GEQUAL')
  @DocsEditable()
  static const int GEQUAL = 0x0206;

  @DomName('WebGLRenderingContext.GREATER')
  @DocsEditable()
  static const int GREATER = 0x0204;

  @DomName('WebGLRenderingContext.GREEN_BITS')
  @DocsEditable()
  static const int GREEN_BITS = 0x0D53;

  @DomName('WebGLRenderingContext.HIGH_FLOAT')
  @DocsEditable()
  static const int HIGH_FLOAT = 0x8DF2;

  @DomName('WebGLRenderingContext.HIGH_INT')
  @DocsEditable()
  static const int HIGH_INT = 0x8DF5;

  @DomName('WebGLRenderingContext.IMPLEMENTATION_COLOR_READ_FORMAT')
  @DocsEditable()
  @Experimental() // untriaged
  static const int IMPLEMENTATION_COLOR_READ_FORMAT = 0x8B9B;

  @DomName('WebGLRenderingContext.IMPLEMENTATION_COLOR_READ_TYPE')
  @DocsEditable()
  @Experimental() // untriaged
  static const int IMPLEMENTATION_COLOR_READ_TYPE = 0x8B9A;

  @DomName('WebGLRenderingContext.INCR')
  @DocsEditable()
  static const int INCR = 0x1E02;

  @DomName('WebGLRenderingContext.INCR_WRAP')
  @DocsEditable()
  static const int INCR_WRAP = 0x8507;

  @DomName('WebGLRenderingContext.INT')
  @DocsEditable()
  static const int INT = 0x1404;

  @DomName('WebGLRenderingContext.INT_VEC2')
  @DocsEditable()
  static const int INT_VEC2 = 0x8B53;

  @DomName('WebGLRenderingContext.INT_VEC3')
  @DocsEditable()
  static const int INT_VEC3 = 0x8B54;

  @DomName('WebGLRenderingContext.INT_VEC4')
  @DocsEditable()
  static const int INT_VEC4 = 0x8B55;

  @DomName('WebGLRenderingContext.INVALID_ENUM')
  @DocsEditable()
  static const int INVALID_ENUM = 0x0500;

  @DomName('WebGLRenderingContext.INVALID_FRAMEBUFFER_OPERATION')
  @DocsEditable()
  static const int INVALID_FRAMEBUFFER_OPERATION = 0x0506;

  @DomName('WebGLRenderingContext.INVALID_OPERATION')
  @DocsEditable()
  static const int INVALID_OPERATION = 0x0502;

  @DomName('WebGLRenderingContext.INVALID_VALUE')
  @DocsEditable()
  static const int INVALID_VALUE = 0x0501;

  @DomName('WebGLRenderingContext.INVERT')
  @DocsEditable()
  static const int INVERT = 0x150A;

  @DomName('WebGLRenderingContext.KEEP')
  @DocsEditable()
  static const int KEEP = 0x1E00;

  @DomName('WebGLRenderingContext.LEQUAL')
  @DocsEditable()
  static const int LEQUAL = 0x0203;

  @DomName('WebGLRenderingContext.LESS')
  @DocsEditable()
  static const int LESS = 0x0201;

  @DomName('WebGLRenderingContext.LINEAR')
  @DocsEditable()
  static const int LINEAR = 0x2601;

  @DomName('WebGLRenderingContext.LINEAR_MIPMAP_LINEAR')
  @DocsEditable()
  static const int LINEAR_MIPMAP_LINEAR = 0x2703;

  @DomName('WebGLRenderingContext.LINEAR_MIPMAP_NEAREST')
  @DocsEditable()
  static const int LINEAR_MIPMAP_NEAREST = 0x2701;

  @DomName('WebGLRenderingContext.LINES')
  @DocsEditable()
  static const int LINES = 0x0001;

  @DomName('WebGLRenderingContext.LINE_LOOP')
  @DocsEditable()
  static const int LINE_LOOP = 0x0002;

  @DomName('WebGLRenderingContext.LINE_STRIP')
  @DocsEditable()
  static const int LINE_STRIP = 0x0003;

  @DomName('WebGLRenderingContext.LINE_WIDTH')
  @DocsEditable()
  static const int LINE_WIDTH = 0x0B21;

  @DomName('WebGLRenderingContext.LINK_STATUS')
  @DocsEditable()
  static const int LINK_STATUS = 0x8B82;

  @DomName('WebGLRenderingContext.LOW_FLOAT')
  @DocsEditable()
  static const int LOW_FLOAT = 0x8DF0;

  @DomName('WebGLRenderingContext.LOW_INT')
  @DocsEditable()
  static const int LOW_INT = 0x8DF3;

  @DomName('WebGLRenderingContext.LUMINANCE')
  @DocsEditable()
  static const int LUMINANCE = 0x1909;

  @DomName('WebGLRenderingContext.LUMINANCE_ALPHA')
  @DocsEditable()
  static const int LUMINANCE_ALPHA = 0x190A;

  @DomName('WebGLRenderingContext.MAX_COMBINED_TEXTURE_IMAGE_UNITS')
  @DocsEditable()
  static const int MAX_COMBINED_TEXTURE_IMAGE_UNITS = 0x8B4D;

  @DomName('WebGLRenderingContext.MAX_CUBE_MAP_TEXTURE_SIZE')
  @DocsEditable()
  static const int MAX_CUBE_MAP_TEXTURE_SIZE = 0x851C;

  @DomName('WebGLRenderingContext.MAX_FRAGMENT_UNIFORM_VECTORS')
  @DocsEditable()
  static const int MAX_FRAGMENT_UNIFORM_VECTORS = 0x8DFD;

  @DomName('WebGLRenderingContext.MAX_RENDERBUFFER_SIZE')
  @DocsEditable()
  static const int MAX_RENDERBUFFER_SIZE = 0x84E8;

  @DomName('WebGLRenderingContext.MAX_TEXTURE_IMAGE_UNITS')
  @DocsEditable()
  static const int MAX_TEXTURE_IMAGE_UNITS = 0x8872;

  @DomName('WebGLRenderingContext.MAX_TEXTURE_SIZE')
  @DocsEditable()
  static const int MAX_TEXTURE_SIZE = 0x0D33;

  @DomName('WebGLRenderingContext.MAX_VARYING_VECTORS')
  @DocsEditable()
  static const int MAX_VARYING_VECTORS = 0x8DFC;

  @DomName('WebGLRenderingContext.MAX_VERTEX_ATTRIBS')
  @DocsEditable()
  static const int MAX_VERTEX_ATTRIBS = 0x8869;

  @DomName('WebGLRenderingContext.MAX_VERTEX_TEXTURE_IMAGE_UNITS')
  @DocsEditable()
  static const int MAX_VERTEX_TEXTURE_IMAGE_UNITS = 0x8B4C;

  @DomName('WebGLRenderingContext.MAX_VERTEX_UNIFORM_VECTORS')
  @DocsEditable()
  static const int MAX_VERTEX_UNIFORM_VECTORS = 0x8DFB;

  @DomName('WebGLRenderingContext.MAX_VIEWPORT_DIMS')
  @DocsEditable()
  static const int MAX_VIEWPORT_DIMS = 0x0D3A;

  @DomName('WebGLRenderingContext.MEDIUM_FLOAT')
  @DocsEditable()
  static const int MEDIUM_FLOAT = 0x8DF1;

  @DomName('WebGLRenderingContext.MEDIUM_INT')
  @DocsEditable()
  static const int MEDIUM_INT = 0x8DF4;

  @DomName('WebGLRenderingContext.MIRRORED_REPEAT')
  @DocsEditable()
  static const int MIRRORED_REPEAT = 0x8370;

  @DomName('WebGLRenderingContext.NEAREST')
  @DocsEditable()
  static const int NEAREST = 0x2600;

  @DomName('WebGLRenderingContext.NEAREST_MIPMAP_LINEAR')
  @DocsEditable()
  static const int NEAREST_MIPMAP_LINEAR = 0x2702;

  @DomName('WebGLRenderingContext.NEAREST_MIPMAP_NEAREST')
  @DocsEditable()
  static const int NEAREST_MIPMAP_NEAREST = 0x2700;

  @DomName('WebGLRenderingContext.NEVER')
  @DocsEditable()
  static const int NEVER = 0x0200;

  @DomName('WebGLRenderingContext.NICEST')
  @DocsEditable()
  static const int NICEST = 0x1102;

  @DomName('WebGLRenderingContext.NONE')
  @DocsEditable()
  static const int NONE = 0;

  @DomName('WebGLRenderingContext.NOTEQUAL')
  @DocsEditable()
  static const int NOTEQUAL = 0x0205;

  @DomName('WebGLRenderingContext.NO_ERROR')
  @DocsEditable()
  static const int NO_ERROR = 0;

  @DomName('WebGLRenderingContext.ONE')
  @DocsEditable()
  static const int ONE = 1;

  @DomName('WebGLRenderingContext.ONE_MINUS_CONSTANT_ALPHA')
  @DocsEditable()
  static const int ONE_MINUS_CONSTANT_ALPHA = 0x8004;

  @DomName('WebGLRenderingContext.ONE_MINUS_CONSTANT_COLOR')
  @DocsEditable()
  static const int ONE_MINUS_CONSTANT_COLOR = 0x8002;

  @DomName('WebGLRenderingContext.ONE_MINUS_DST_ALPHA')
  @DocsEditable()
  static const int ONE_MINUS_DST_ALPHA = 0x0305;

  @DomName('WebGLRenderingContext.ONE_MINUS_DST_COLOR')
  @DocsEditable()
  static const int ONE_MINUS_DST_COLOR = 0x0307;

  @DomName('WebGLRenderingContext.ONE_MINUS_SRC_ALPHA')
  @DocsEditable()
  static const int ONE_MINUS_SRC_ALPHA = 0x0303;

  @DomName('WebGLRenderingContext.ONE_MINUS_SRC_COLOR')
  @DocsEditable()
  static const int ONE_MINUS_SRC_COLOR = 0x0301;

  @DomName('WebGLRenderingContext.OUT_OF_MEMORY')
  @DocsEditable()
  static const int OUT_OF_MEMORY = 0x0505;

  @DomName('WebGLRenderingContext.PACK_ALIGNMENT')
  @DocsEditable()
  static const int PACK_ALIGNMENT = 0x0D05;

  @DomName('WebGLRenderingContext.POINTS')
  @DocsEditable()
  static const int POINTS = 0x0000;

  @DomName('WebGLRenderingContext.POLYGON_OFFSET_FACTOR')
  @DocsEditable()
  static const int POLYGON_OFFSET_FACTOR = 0x8038;

  @DomName('WebGLRenderingContext.POLYGON_OFFSET_FILL')
  @DocsEditable()
  static const int POLYGON_OFFSET_FILL = 0x8037;

  @DomName('WebGLRenderingContext.POLYGON_OFFSET_UNITS')
  @DocsEditable()
  static const int POLYGON_OFFSET_UNITS = 0x2A00;

  @DomName('WebGLRenderingContext.RED_BITS')
  @DocsEditable()
  static const int RED_BITS = 0x0D52;

  @DomName('WebGLRenderingContext.RENDERBUFFER')
  @DocsEditable()
  static const int RENDERBUFFER = 0x8D41;

  @DomName('WebGLRenderingContext.RENDERBUFFER_ALPHA_SIZE')
  @DocsEditable()
  static const int RENDERBUFFER_ALPHA_SIZE = 0x8D53;

  @DomName('WebGLRenderingContext.RENDERBUFFER_BINDING')
  @DocsEditable()
  static const int RENDERBUFFER_BINDING = 0x8CA7;

  @DomName('WebGLRenderingContext.RENDERBUFFER_BLUE_SIZE')
  @DocsEditable()
  static const int RENDERBUFFER_BLUE_SIZE = 0x8D52;

  @DomName('WebGLRenderingContext.RENDERBUFFER_DEPTH_SIZE')
  @DocsEditable()
  static const int RENDERBUFFER_DEPTH_SIZE = 0x8D54;

  @DomName('WebGLRenderingContext.RENDERBUFFER_GREEN_SIZE')
  @DocsEditable()
  static const int RENDERBUFFER_GREEN_SIZE = 0x8D51;

  @DomName('WebGLRenderingContext.RENDERBUFFER_HEIGHT')
  @DocsEditable()
  static const int RENDERBUFFER_HEIGHT = 0x8D43;

  @DomName('WebGLRenderingContext.RENDERBUFFER_INTERNAL_FORMAT')
  @DocsEditable()
  static const int RENDERBUFFER_INTERNAL_FORMAT = 0x8D44;

  @DomName('WebGLRenderingContext.RENDERBUFFER_RED_SIZE')
  @DocsEditable()
  static const int RENDERBUFFER_RED_SIZE = 0x8D50;

  @DomName('WebGLRenderingContext.RENDERBUFFER_STENCIL_SIZE')
  @DocsEditable()
  static const int RENDERBUFFER_STENCIL_SIZE = 0x8D55;

  @DomName('WebGLRenderingContext.RENDERBUFFER_WIDTH')
  @DocsEditable()
  static const int RENDERBUFFER_WIDTH = 0x8D42;

  @DomName('WebGLRenderingContext.RENDERER')
  @DocsEditable()
  static const int RENDERER = 0x1F01;

  @DomName('WebGLRenderingContext.REPEAT')
  @DocsEditable()
  static const int REPEAT = 0x2901;

  @DomName('WebGLRenderingContext.REPLACE')
  @DocsEditable()
  static const int REPLACE = 0x1E01;

  @DomName('WebGLRenderingContext.RGB')
  @DocsEditable()
  static const int RGB = 0x1907;

  @DomName('WebGLRenderingContext.RGB565')
  @DocsEditable()
  static const int RGB565 = 0x8D62;

  @DomName('WebGLRenderingContext.RGB5_A1')
  @DocsEditable()
  static const int RGB5_A1 = 0x8057;

  @DomName('WebGLRenderingContext.RGBA')
  @DocsEditable()
  static const int RGBA = 0x1908;

  @DomName('WebGLRenderingContext.RGBA4')
  @DocsEditable()
  static const int RGBA4 = 0x8056;

  @DomName('WebGLRenderingContext.SAMPLER_2D')
  @DocsEditable()
  static const int SAMPLER_2D = 0x8B5E;

  @DomName('WebGLRenderingContext.SAMPLER_CUBE')
  @DocsEditable()
  static const int SAMPLER_CUBE = 0x8B60;

  @DomName('WebGLRenderingContext.SAMPLES')
  @DocsEditable()
  static const int SAMPLES = 0x80A9;

  @DomName('WebGLRenderingContext.SAMPLE_ALPHA_TO_COVERAGE')
  @DocsEditable()
  static const int SAMPLE_ALPHA_TO_COVERAGE = 0x809E;

  @DomName('WebGLRenderingContext.SAMPLE_BUFFERS')
  @DocsEditable()
  static const int SAMPLE_BUFFERS = 0x80A8;

  @DomName('WebGLRenderingContext.SAMPLE_COVERAGE')
  @DocsEditable()
  static const int SAMPLE_COVERAGE = 0x80A0;

  @DomName('WebGLRenderingContext.SAMPLE_COVERAGE_INVERT')
  @DocsEditable()
  static const int SAMPLE_COVERAGE_INVERT = 0x80AB;

  @DomName('WebGLRenderingContext.SAMPLE_COVERAGE_VALUE')
  @DocsEditable()
  static const int SAMPLE_COVERAGE_VALUE = 0x80AA;

  @DomName('WebGLRenderingContext.SCISSOR_BOX')
  @DocsEditable()
  static const int SCISSOR_BOX = 0x0C10;

  @DomName('WebGLRenderingContext.SCISSOR_TEST')
  @DocsEditable()
  static const int SCISSOR_TEST = 0x0C11;

  @DomName('WebGLRenderingContext.SHADER_TYPE')
  @DocsEditable()
  static const int SHADER_TYPE = 0x8B4F;

  @DomName('WebGLRenderingContext.SHADING_LANGUAGE_VERSION')
  @DocsEditable()
  static const int SHADING_LANGUAGE_VERSION = 0x8B8C;

  @DomName('WebGLRenderingContext.SHORT')
  @DocsEditable()
  static const int SHORT = 0x1402;

  @DomName('WebGLRenderingContext.SRC_ALPHA')
  @DocsEditable()
  static const int SRC_ALPHA = 0x0302;

  @DomName('WebGLRenderingContext.SRC_ALPHA_SATURATE')
  @DocsEditable()
  static const int SRC_ALPHA_SATURATE = 0x0308;

  @DomName('WebGLRenderingContext.SRC_COLOR')
  @DocsEditable()
  static const int SRC_COLOR = 0x0300;

  @DomName('WebGLRenderingContext.STATIC_DRAW')
  @DocsEditable()
  static const int STATIC_DRAW = 0x88E4;

  @DomName('WebGLRenderingContext.STENCIL_ATTACHMENT')
  @DocsEditable()
  static const int STENCIL_ATTACHMENT = 0x8D20;

  @DomName('WebGLRenderingContext.STENCIL_BACK_FAIL')
  @DocsEditable()
  static const int STENCIL_BACK_FAIL = 0x8801;

  @DomName('WebGLRenderingContext.STENCIL_BACK_FUNC')
  @DocsEditable()
  static const int STENCIL_BACK_FUNC = 0x8800;

  @DomName('WebGLRenderingContext.STENCIL_BACK_PASS_DEPTH_FAIL')
  @DocsEditable()
  static const int STENCIL_BACK_PASS_DEPTH_FAIL = 0x8802;

  @DomName('WebGLRenderingContext.STENCIL_BACK_PASS_DEPTH_PASS')
  @DocsEditable()
  static const int STENCIL_BACK_PASS_DEPTH_PASS = 0x8803;

  @DomName('WebGLRenderingContext.STENCIL_BACK_REF')
  @DocsEditable()
  static const int STENCIL_BACK_REF = 0x8CA3;

  @DomName('WebGLRenderingContext.STENCIL_BACK_VALUE_MASK')
  @DocsEditable()
  static const int STENCIL_BACK_VALUE_MASK = 0x8CA4;

  @DomName('WebGLRenderingContext.STENCIL_BACK_WRITEMASK')
  @DocsEditable()
  static const int STENCIL_BACK_WRITEMASK = 0x8CA5;

  @DomName('WebGLRenderingContext.STENCIL_BITS')
  @DocsEditable()
  static const int STENCIL_BITS = 0x0D57;

  @DomName('WebGLRenderingContext.STENCIL_BUFFER_BIT')
  @DocsEditable()
  static const int STENCIL_BUFFER_BIT = 0x00000400;

  @DomName('WebGLRenderingContext.STENCIL_CLEAR_VALUE')
  @DocsEditable()
  static const int STENCIL_CLEAR_VALUE = 0x0B91;

  @DomName('WebGLRenderingContext.STENCIL_FAIL')
  @DocsEditable()
  static const int STENCIL_FAIL = 0x0B94;

  @DomName('WebGLRenderingContext.STENCIL_FUNC')
  @DocsEditable()
  static const int STENCIL_FUNC = 0x0B92;

  @DomName('WebGLRenderingContext.STENCIL_INDEX')
  @DocsEditable()
  static const int STENCIL_INDEX = 0x1901;

  @DomName('WebGLRenderingContext.STENCIL_INDEX8')
  @DocsEditable()
  static const int STENCIL_INDEX8 = 0x8D48;

  @DomName('WebGLRenderingContext.STENCIL_PASS_DEPTH_FAIL')
  @DocsEditable()
  static const int STENCIL_PASS_DEPTH_FAIL = 0x0B95;

  @DomName('WebGLRenderingContext.STENCIL_PASS_DEPTH_PASS')
  @DocsEditable()
  static const int STENCIL_PASS_DEPTH_PASS = 0x0B96;

  @DomName('WebGLRenderingContext.STENCIL_REF')
  @DocsEditable()
  static const int STENCIL_REF = 0x0B97;

  @DomName('WebGLRenderingContext.STENCIL_TEST')
  @DocsEditable()
  static const int STENCIL_TEST = 0x0B90;

  @DomName('WebGLRenderingContext.STENCIL_VALUE_MASK')
  @DocsEditable()
  static const int STENCIL_VALUE_MASK = 0x0B93;

  @DomName('WebGLRenderingContext.STENCIL_WRITEMASK')
  @DocsEditable()
  static const int STENCIL_WRITEMASK = 0x0B98;

  @DomName('WebGLRenderingContext.STREAM_DRAW')
  @DocsEditable()
  static const int STREAM_DRAW = 0x88E0;

  @DomName('WebGLRenderingContext.SUBPIXEL_BITS')
  @DocsEditable()
  static const int SUBPIXEL_BITS = 0x0D50;

  @DomName('WebGLRenderingContext.TEXTURE')
  @DocsEditable()
  static const int TEXTURE = 0x1702;

  @DomName('WebGLRenderingContext.TEXTURE0')
  @DocsEditable()
  static const int TEXTURE0 = 0x84C0;

  @DomName('WebGLRenderingContext.TEXTURE1')
  @DocsEditable()
  static const int TEXTURE1 = 0x84C1;

  @DomName('WebGLRenderingContext.TEXTURE10')
  @DocsEditable()
  static const int TEXTURE10 = 0x84CA;

  @DomName('WebGLRenderingContext.TEXTURE11')
  @DocsEditable()
  static const int TEXTURE11 = 0x84CB;

  @DomName('WebGLRenderingContext.TEXTURE12')
  @DocsEditable()
  static const int TEXTURE12 = 0x84CC;

  @DomName('WebGLRenderingContext.TEXTURE13')
  @DocsEditable()
  static const int TEXTURE13 = 0x84CD;

  @DomName('WebGLRenderingContext.TEXTURE14')
  @DocsEditable()
  static const int TEXTURE14 = 0x84CE;

  @DomName('WebGLRenderingContext.TEXTURE15')
  @DocsEditable()
  static const int TEXTURE15 = 0x84CF;

  @DomName('WebGLRenderingContext.TEXTURE16')
  @DocsEditable()
  static const int TEXTURE16 = 0x84D0;

  @DomName('WebGLRenderingContext.TEXTURE17')
  @DocsEditable()
  static const int TEXTURE17 = 0x84D1;

  @DomName('WebGLRenderingContext.TEXTURE18')
  @DocsEditable()
  static const int TEXTURE18 = 0x84D2;

  @DomName('WebGLRenderingContext.TEXTURE19')
  @DocsEditable()
  static const int TEXTURE19 = 0x84D3;

  @DomName('WebGLRenderingContext.TEXTURE2')
  @DocsEditable()
  static const int TEXTURE2 = 0x84C2;

  @DomName('WebGLRenderingContext.TEXTURE20')
  @DocsEditable()
  static const int TEXTURE20 = 0x84D4;

  @DomName('WebGLRenderingContext.TEXTURE21')
  @DocsEditable()
  static const int TEXTURE21 = 0x84D5;

  @DomName('WebGLRenderingContext.TEXTURE22')
  @DocsEditable()
  static const int TEXTURE22 = 0x84D6;

  @DomName('WebGLRenderingContext.TEXTURE23')
  @DocsEditable()
  static const int TEXTURE23 = 0x84D7;

  @DomName('WebGLRenderingContext.TEXTURE24')
  @DocsEditable()
  static const int TEXTURE24 = 0x84D8;

  @DomName('WebGLRenderingContext.TEXTURE25')
  @DocsEditable()
  static const int TEXTURE25 = 0x84D9;

  @DomName('WebGLRenderingContext.TEXTURE26')
  @DocsEditable()
  static const int TEXTURE26 = 0x84DA;

  @DomName('WebGLRenderingContext.TEXTURE27')
  @DocsEditable()
  static const int TEXTURE27 = 0x84DB;

  @DomName('WebGLRenderingContext.TEXTURE28')
  @DocsEditable()
  static const int TEXTURE28 = 0x84DC;

  @DomName('WebGLRenderingContext.TEXTURE29')
  @DocsEditable()
  static const int TEXTURE29 = 0x84DD;

  @DomName('WebGLRenderingContext.TEXTURE3')
  @DocsEditable()
  static const int TEXTURE3 = 0x84C3;

  @DomName('WebGLRenderingContext.TEXTURE30')
  @DocsEditable()
  static const int TEXTURE30 = 0x84DE;

  @DomName('WebGLRenderingContext.TEXTURE31')
  @DocsEditable()
  static const int TEXTURE31 = 0x84DF;

  @DomName('WebGLRenderingContext.TEXTURE4')
  @DocsEditable()
  static const int TEXTURE4 = 0x84C4;

  @DomName('WebGLRenderingContext.TEXTURE5')
  @DocsEditable()
  static const int TEXTURE5 = 0x84C5;

  @DomName('WebGLRenderingContext.TEXTURE6')
  @DocsEditable()
  static const int TEXTURE6 = 0x84C6;

  @DomName('WebGLRenderingContext.TEXTURE7')
  @DocsEditable()
  static const int TEXTURE7 = 0x84C7;

  @DomName('WebGLRenderingContext.TEXTURE8')
  @DocsEditable()
  static const int TEXTURE8 = 0x84C8;

  @DomName('WebGLRenderingContext.TEXTURE9')
  @DocsEditable()
  static const int TEXTURE9 = 0x84C9;

  @DomName('WebGLRenderingContext.TEXTURE_2D')
  @DocsEditable()
  static const int TEXTURE_2D = 0x0DE1;

  @DomName('WebGLRenderingContext.TEXTURE_BINDING_2D')
  @DocsEditable()
  static const int TEXTURE_BINDING_2D = 0x8069;

  @DomName('WebGLRenderingContext.TEXTURE_BINDING_CUBE_MAP')
  @DocsEditable()
  static const int TEXTURE_BINDING_CUBE_MAP = 0x8514;

  @DomName('WebGLRenderingContext.TEXTURE_CUBE_MAP')
  @DocsEditable()
  static const int TEXTURE_CUBE_MAP = 0x8513;

  @DomName('WebGLRenderingContext.TEXTURE_CUBE_MAP_NEGATIVE_X')
  @DocsEditable()
  static const int TEXTURE_CUBE_MAP_NEGATIVE_X = 0x8516;

  @DomName('WebGLRenderingContext.TEXTURE_CUBE_MAP_NEGATIVE_Y')
  @DocsEditable()
  static const int TEXTURE_CUBE_MAP_NEGATIVE_Y = 0x8518;

  @DomName('WebGLRenderingContext.TEXTURE_CUBE_MAP_NEGATIVE_Z')
  @DocsEditable()
  static const int TEXTURE_CUBE_MAP_NEGATIVE_Z = 0x851A;

  @DomName('WebGLRenderingContext.TEXTURE_CUBE_MAP_POSITIVE_X')
  @DocsEditable()
  static const int TEXTURE_CUBE_MAP_POSITIVE_X = 0x8515;

  @DomName('WebGLRenderingContext.TEXTURE_CUBE_MAP_POSITIVE_Y')
  @DocsEditable()
  static const int TEXTURE_CUBE_MAP_POSITIVE_Y = 0x8517;

  @DomName('WebGLRenderingContext.TEXTURE_CUBE_MAP_POSITIVE_Z')
  @DocsEditable()
  static const int TEXTURE_CUBE_MAP_POSITIVE_Z = 0x8519;

  @DomName('WebGLRenderingContext.TEXTURE_MAG_FILTER')
  @DocsEditable()
  static const int TEXTURE_MAG_FILTER = 0x2800;

  @DomName('WebGLRenderingContext.TEXTURE_MIN_FILTER')
  @DocsEditable()
  static const int TEXTURE_MIN_FILTER = 0x2801;

  @DomName('WebGLRenderingContext.TEXTURE_WRAP_S')
  @DocsEditable()
  static const int TEXTURE_WRAP_S = 0x2802;

  @DomName('WebGLRenderingContext.TEXTURE_WRAP_T')
  @DocsEditable()
  static const int TEXTURE_WRAP_T = 0x2803;

  @DomName('WebGLRenderingContext.TRIANGLES')
  @DocsEditable()
  static const int TRIANGLES = 0x0004;

  @DomName('WebGLRenderingContext.TRIANGLE_FAN')
  @DocsEditable()
  static const int TRIANGLE_FAN = 0x0006;

  @DomName('WebGLRenderingContext.TRIANGLE_STRIP')
  @DocsEditable()
  static const int TRIANGLE_STRIP = 0x0005;

  @DomName('WebGLRenderingContext.UNPACK_ALIGNMENT')
  @DocsEditable()
  static const int UNPACK_ALIGNMENT = 0x0CF5;

  @DomName('WebGLRenderingContext.UNPACK_COLORSPACE_CONVERSION_WEBGL')
  @DocsEditable()
  static const int UNPACK_COLORSPACE_CONVERSION_WEBGL = 0x9243;

  @DomName('WebGLRenderingContext.UNPACK_FLIP_Y_WEBGL')
  @DocsEditable()
  static const int UNPACK_FLIP_Y_WEBGL = 0x9240;

  @DomName('WebGLRenderingContext.UNPACK_PREMULTIPLY_ALPHA_WEBGL')
  @DocsEditable()
  static const int UNPACK_PREMULTIPLY_ALPHA_WEBGL = 0x9241;

  @DomName('WebGLRenderingContext.UNSIGNED_BYTE')
  @DocsEditable()
  static const int UNSIGNED_BYTE = 0x1401;

  @DomName('WebGLRenderingContext.UNSIGNED_INT')
  @DocsEditable()
  static const int UNSIGNED_INT = 0x1405;

  @DomName('WebGLRenderingContext.UNSIGNED_SHORT')
  @DocsEditable()
  static const int UNSIGNED_SHORT = 0x1403;

  @DomName('WebGLRenderingContext.UNSIGNED_SHORT_4_4_4_4')
  @DocsEditable()
  static const int UNSIGNED_SHORT_4_4_4_4 = 0x8033;

  @DomName('WebGLRenderingContext.UNSIGNED_SHORT_5_5_5_1')
  @DocsEditable()
  static const int UNSIGNED_SHORT_5_5_5_1 = 0x8034;

  @DomName('WebGLRenderingContext.UNSIGNED_SHORT_5_6_5')
  @DocsEditable()
  static const int UNSIGNED_SHORT_5_6_5 = 0x8363;

  @DomName('WebGLRenderingContext.VALIDATE_STATUS')
  @DocsEditable()
  static const int VALIDATE_STATUS = 0x8B83;

  @DomName('WebGLRenderingContext.VENDOR')
  @DocsEditable()
  static const int VENDOR = 0x1F00;

  @DomName('WebGLRenderingContext.VERSION')
  @DocsEditable()
  static const int VERSION = 0x1F02;

  @DomName('WebGLRenderingContext.VERTEX_ATTRIB_ARRAY_BUFFER_BINDING')
  @DocsEditable()
  static const int VERTEX_ATTRIB_ARRAY_BUFFER_BINDING = 0x889F;

  @DomName('WebGLRenderingContext.VERTEX_ATTRIB_ARRAY_ENABLED')
  @DocsEditable()
  static const int VERTEX_ATTRIB_ARRAY_ENABLED = 0x8622;

  @DomName('WebGLRenderingContext.VERTEX_ATTRIB_ARRAY_NORMALIZED')
  @DocsEditable()
  static const int VERTEX_ATTRIB_ARRAY_NORMALIZED = 0x886A;

  @DomName('WebGLRenderingContext.VERTEX_ATTRIB_ARRAY_POINTER')
  @DocsEditable()
  static const int VERTEX_ATTRIB_ARRAY_POINTER = 0x8645;

  @DomName('WebGLRenderingContext.VERTEX_ATTRIB_ARRAY_SIZE')
  @DocsEditable()
  static const int VERTEX_ATTRIB_ARRAY_SIZE = 0x8623;

  @DomName('WebGLRenderingContext.VERTEX_ATTRIB_ARRAY_STRIDE')
  @DocsEditable()
  static const int VERTEX_ATTRIB_ARRAY_STRIDE = 0x8624;

  @DomName('WebGLRenderingContext.VERTEX_ATTRIB_ARRAY_TYPE')
  @DocsEditable()
  static const int VERTEX_ATTRIB_ARRAY_TYPE = 0x8625;

  @DomName('WebGLRenderingContext.VERTEX_SHADER')
  @DocsEditable()
  static const int VERTEX_SHADER = 0x8B31;

  @DomName('WebGLRenderingContext.VIEWPORT')
  @DocsEditable()
  static const int VIEWPORT = 0x0BA2;

  @DomName('WebGLRenderingContext.ZERO')
  @DocsEditable()
  static const int ZERO = 0;

  // From WebGLRenderingContextBase

  @DomName('WebGLRenderingContext.canvas')
  @DocsEditable()
  @Experimental() // untriaged
  final CanvasElement canvas;

  @DomName('WebGLRenderingContext.drawingBufferHeight')
  @DocsEditable()
  final int drawingBufferHeight;

  @DomName('WebGLRenderingContext.drawingBufferWidth')
  @DocsEditable()
  final int drawingBufferWidth;

  @DomName('WebGLRenderingContext.activeTexture')
  @DocsEditable()
  void activeTexture(int texture) native;

  @DomName('WebGLRenderingContext.attachShader')
  @DocsEditable()
  void attachShader(Program program, Shader shader) native;

  @DomName('WebGLRenderingContext.bindAttribLocation')
  @DocsEditable()
  void bindAttribLocation(Program program, int index, String name) native;

  @DomName('WebGLRenderingContext.bindBuffer')
  @DocsEditable()
  void bindBuffer(int target, Buffer buffer) native;

  @DomName('WebGLRenderingContext.bindFramebuffer')
  @DocsEditable()
  void bindFramebuffer(int target, Framebuffer framebuffer) native;

  @DomName('WebGLRenderingContext.bindRenderbuffer')
  @DocsEditable()
  void bindRenderbuffer(int target, Renderbuffer renderbuffer) native;

  @DomName('WebGLRenderingContext.bindTexture')
  @DocsEditable()
  void bindTexture(int target, Texture texture) native;

  @DomName('WebGLRenderingContext.blendColor')
  @DocsEditable()
  void blendColor(num red, num green, num blue, num alpha) native;

  @DomName('WebGLRenderingContext.blendEquation')
  @DocsEditable()
  void blendEquation(int mode) native;

  @DomName('WebGLRenderingContext.blendEquationSeparate')
  @DocsEditable()
  void blendEquationSeparate(int modeRGB, int modeAlpha) native;

  @DomName('WebGLRenderingContext.blendFunc')
  @DocsEditable()
  void blendFunc(int sfactor, int dfactor) native;

  @DomName('WebGLRenderingContext.blendFuncSeparate')
  @DocsEditable()
  void blendFuncSeparate(int srcRGB, int dstRGB, int srcAlpha, int dstAlpha) native;

  @JSName('bufferData')
>>>>>>> 0251a5c2
  /**
   * Buffers the specified data.
   *
   * The [bufferData] method is provided for WebGL API compatibility reasons, but
   * it is highly recommended that you use [bufferDataTyped] or [bufferByteData]
   * depending on your purposes.
   */
  @DomName('WebGLRenderingContext.bufferData')
  @DocsEditable()
<<<<<<< HEAD
  void bufferData(int target, data_OR_size, int usage) native;

  @JSName('bufferData')
=======
  void bufferByteData(int target, ByteBuffer data, int usage) native;

>>>>>>> 0251a5c2
  /**
   * Buffers the specified data.
   *
   * The [bufferData] method is provided for WebGL API compatibility reasons, but
   * it is highly recommended that you use [bufferDataTyped] or [bufferByteData]
   * depending on your purposes.
   */
  @DomName('WebGLRenderingContext.bufferData')
  @DocsEditable()
<<<<<<< HEAD
  void bufferDataTyped(int target, TypedData data, int usage) native;

  @JSName('bufferSubData')
  /**
   * Buffers the specified subset of data.
   *
   * The [bufferSubData] method is provided for WebGL API compatibility reasons, but
   * it is highly recommended that you use [bufferSubDataTyped] or [bufferSubByteData]
   * depending on your purposes.
   */
  @DomName('WebGLRenderingContext.bufferSubData')
  @DocsEditable()
  void bufferSubByteData(int target, int offset, ByteBuffer data) native;

=======
  void bufferData(int target, data_OR_size, int usage) native;

  @JSName('bufferData')
  /**
   * Buffers the specified data.
   *
   * The [bufferData] method is provided for WebGL API compatibility reasons, but
   * it is highly recommended that you use [bufferDataTyped] or [bufferByteData]
   * depending on your purposes.
   */
  @DomName('WebGLRenderingContext.bufferData')
  @DocsEditable()
  void bufferDataTyped(int target, TypedData data, int usage) native;

  @JSName('bufferSubData')
>>>>>>> 0251a5c2
  /**
   * Buffers the specified subset of data.
   *
   * The [bufferSubData] method is provided for WebGL API compatibility reasons, but
   * it is highly recommended that you use [bufferSubDataTyped] or [bufferSubByteData]
   * depending on your purposes.
   */
  @DomName('WebGLRenderingContext.bufferSubData')
  @DocsEditable()
<<<<<<< HEAD
  void bufferSubData(int target, int offset, data) native;

  @JSName('bufferSubData')
=======
  void bufferSubByteData(int target, int offset, ByteBuffer data) native;

>>>>>>> 0251a5c2
  /**
   * Buffers the specified subset of data.
   *
   * The [bufferSubData] method is provided for WebGL API compatibility reasons, but
   * it is highly recommended that you use [bufferSubDataTyped] or [bufferSubByteData]
   * depending on your purposes.
   */
  @DomName('WebGLRenderingContext.bufferSubData')
  @DocsEditable()
<<<<<<< HEAD
  void bufferSubDataTyped(int target, int offset, TypedData data) native;

  @DomName('WebGLRenderingContext.checkFramebufferStatus')
  @DocsEditable()
  int checkFramebufferStatus(int target) native;

  @DomName('WebGLRenderingContext.clear')
  @DocsEditable()
  void clear(int mask) native;

  @DomName('WebGLRenderingContext.clearColor')
  @DocsEditable()
  void clearColor(num red, num green, num blue, num alpha) native;

  @DomName('WebGLRenderingContext.clearDepth')
  @DocsEditable()
  void clearDepth(num depth) native;

  @DomName('WebGLRenderingContext.clearStencil')
  @DocsEditable()
  void clearStencil(int s) native;

  @DomName('WebGLRenderingContext.colorMask')
  @DocsEditable()
  void colorMask(bool red, bool green, bool blue, bool alpha) native;

  @DomName('WebGLRenderingContext.compileShader')
  @DocsEditable()
  void compileShader(Shader shader) native;

  @DomName('WebGLRenderingContext.compressedTexImage2D')
  @DocsEditable()
  void compressedTexImage2D(int target, int level, int internalformat, int width, int height, int border, TypedData data) native;

  @DomName('WebGLRenderingContext.compressedTexSubImage2D')
  @DocsEditable()
  void compressedTexSubImage2D(int target, int level, int xoffset, int yoffset, int width, int height, int format, TypedData data) native;

  @DomName('WebGLRenderingContext.copyTexImage2D')
  @DocsEditable()
  void copyTexImage2D(int target, int level, int internalformat, int x, int y, int width, int height, int border) native;

  @DomName('WebGLRenderingContext.copyTexSubImage2D')
  @DocsEditable()
  void copyTexSubImage2D(int target, int level, int xoffset, int yoffset, int x, int y, int width, int height) native;

  @DomName('WebGLRenderingContext.createBuffer')
  @DocsEditable()
  Buffer createBuffer() native;

  @DomName('WebGLRenderingContext.createFramebuffer')
  @DocsEditable()
  Framebuffer createFramebuffer() native;

  @DomName('WebGLRenderingContext.createProgram')
  @DocsEditable()
  Program createProgram() native;

  @DomName('WebGLRenderingContext.createRenderbuffer')
  @DocsEditable()
  Renderbuffer createRenderbuffer() native;

  @DomName('WebGLRenderingContext.createShader')
  @DocsEditable()
  Shader createShader(int type) native;

  @DomName('WebGLRenderingContext.createTexture')
  @DocsEditable()
  Texture createTexture() native;

  @DomName('WebGLRenderingContext.cullFace')
  @DocsEditable()
  void cullFace(int mode) native;

  @DomName('WebGLRenderingContext.deleteBuffer')
  @DocsEditable()
  void deleteBuffer(Buffer buffer) native;

  @DomName('WebGLRenderingContext.deleteFramebuffer')
  @DocsEditable()
  void deleteFramebuffer(Framebuffer framebuffer) native;

  @DomName('WebGLRenderingContext.deleteProgram')
  @DocsEditable()
  void deleteProgram(Program program) native;

  @DomName('WebGLRenderingContext.deleteRenderbuffer')
  @DocsEditable()
  void deleteRenderbuffer(Renderbuffer renderbuffer) native;

  @DomName('WebGLRenderingContext.deleteShader')
  @DocsEditable()
  void deleteShader(Shader shader) native;

  @DomName('WebGLRenderingContext.deleteTexture')
  @DocsEditable()
  void deleteTexture(Texture texture) native;

  @DomName('WebGLRenderingContext.depthFunc')
  @DocsEditable()
  void depthFunc(int func) native;

  @DomName('WebGLRenderingContext.depthMask')
  @DocsEditable()
  void depthMask(bool flag) native;

  @DomName('WebGLRenderingContext.depthRange')
  @DocsEditable()
  void depthRange(num zNear, num zFar) native;

  @DomName('WebGLRenderingContext.detachShader')
  @DocsEditable()
  void detachShader(Program program, Shader shader) native;

  @DomName('WebGLRenderingContext.disable')
  @DocsEditable()
  void disable(int cap) native;

  @DomName('WebGLRenderingContext.disableVertexAttribArray')
  @DocsEditable()
  void disableVertexAttribArray(int index) native;

  @DomName('WebGLRenderingContext.drawArrays')
  @DocsEditable()
  void drawArrays(int mode, int first, int count) native;

  @DomName('WebGLRenderingContext.drawElements')
  @DocsEditable()
  void drawElements(int mode, int count, int type, int offset) native;

  @DomName('WebGLRenderingContext.enable')
  @DocsEditable()
  void enable(int cap) native;

  @DomName('WebGLRenderingContext.enableVertexAttribArray')
  @DocsEditable()
  void enableVertexAttribArray(int index) native;

  @DomName('WebGLRenderingContext.finish')
  @DocsEditable()
  void finish() native;

  @DomName('WebGLRenderingContext.flush')
  @DocsEditable()
  void flush() native;

  @DomName('WebGLRenderingContext.framebufferRenderbuffer')
  @DocsEditable()
  void framebufferRenderbuffer(int target, int attachment, int renderbuffertarget, Renderbuffer renderbuffer) native;

  @DomName('WebGLRenderingContext.framebufferTexture2D')
  @DocsEditable()
  void framebufferTexture2D(int target, int attachment, int textarget, Texture texture, int level) native;

  @DomName('WebGLRenderingContext.frontFace')
  @DocsEditable()
  void frontFace(int mode) native;

  @DomName('WebGLRenderingContext.generateMipmap')
  @DocsEditable()
  void generateMipmap(int target) native;

  @DomName('WebGLRenderingContext.getActiveAttrib')
  @DocsEditable()
  ActiveInfo getActiveAttrib(Program program, int index) native;

  @DomName('WebGLRenderingContext.getActiveUniform')
  @DocsEditable()
  ActiveInfo getActiveUniform(Program program, int index) native;

  @DomName('WebGLRenderingContext.getAttachedShaders')
  @DocsEditable()
  void getAttachedShaders(Program program) native;

  @DomName('WebGLRenderingContext.getAttribLocation')
  @DocsEditable()
  int getAttribLocation(Program program, String name) native;

  @DomName('WebGLRenderingContext.getBufferParameter')
  @DocsEditable()
  @Creates('int|Null')
  @Returns('int|Null')
  Object getBufferParameter(int target, int pname) native;

  @DomName('WebGLRenderingContext.getContextAttributes')
  @DocsEditable()
  @Creates('ContextAttributes|=Object')
  ContextAttributes getContextAttributes() {
    return convertNativeToDart_ContextAttributes(_getContextAttributes_1());
  }
  @JSName('getContextAttributes')
  @DomName('WebGLRenderingContext.getContextAttributes')
  @DocsEditable()
  @Creates('ContextAttributes|=Object')
  _getContextAttributes_1() native;

  @DomName('WebGLRenderingContext.getError')
  @DocsEditable()
  int getError() native;

  @DomName('WebGLRenderingContext.getExtension')
  @DocsEditable()
  Object getExtension(String name) native;

  @DomName('WebGLRenderingContext.getFramebufferAttachmentParameter')
  @DocsEditable()
  @Creates('int|Renderbuffer|Texture|Null')
  @Returns('int|Renderbuffer|Texture|Null')
  Object getFramebufferAttachmentParameter(int target, int attachment, int pname) native;

  @DomName('WebGLRenderingContext.getParameter')
  @DocsEditable()
  @Creates('Null|num|String|bool|JSExtendableArray|NativeFloat32List|NativeInt32List|NativeUint32List|Framebuffer|Renderbuffer|Texture')
  @Returns('Null|num|String|bool|JSExtendableArray|NativeFloat32List|NativeInt32List|NativeUint32List|Framebuffer|Renderbuffer|Texture')
  Object getParameter(int pname) native;

  @DomName('WebGLRenderingContext.getProgramInfoLog')
  @DocsEditable()
  String getProgramInfoLog(Program program) native;

  @DomName('WebGLRenderingContext.getProgramParameter')
  @DocsEditable()
  @Creates('int|bool|Null')
  @Returns('int|bool|Null')
  Object getProgramParameter(Program program, int pname) native;

  @DomName('WebGLRenderingContext.getRenderbufferParameter')
  @DocsEditable()
  @Creates('int|Null')
  @Returns('int|Null')
  Object getRenderbufferParameter(int target, int pname) native;

  @DomName('WebGLRenderingContext.getShaderInfoLog')
  @DocsEditable()
  String getShaderInfoLog(Shader shader) native;

  @DomName('WebGLRenderingContext.getShaderParameter')
  @DocsEditable()
  @Creates('int|bool|Null')
  @Returns('int|bool|Null')
  Object getShaderParameter(Shader shader, int pname) native;

  @DomName('WebGLRenderingContext.getShaderPrecisionFormat')
  @DocsEditable()
  ShaderPrecisionFormat getShaderPrecisionFormat(int shadertype, int precisiontype) native;

  @DomName('WebGLRenderingContext.getShaderSource')
  @DocsEditable()
  String getShaderSource(Shader shader) native;

  @DomName('WebGLRenderingContext.getSupportedExtensions')
  @DocsEditable()
  List<String> getSupportedExtensions() native;

  @DomName('WebGLRenderingContext.getTexParameter')
  @DocsEditable()
  @Creates('int|Null')
  @Returns('int|Null')
  Object getTexParameter(int target, int pname) native;

  @DomName('WebGLRenderingContext.getUniform')
  @DocsEditable()
  @Creates('Null|num|String|bool|JSExtendableArray|NativeFloat32List|NativeInt32List|NativeUint32List')
  @Returns('Null|num|String|bool|JSExtendableArray|NativeFloat32List|NativeInt32List|NativeUint32List')
  Object getUniform(Program program, UniformLocation location) native;

  @DomName('WebGLRenderingContext.getUniformLocation')
  @DocsEditable()
  UniformLocation getUniformLocation(Program program, String name) native;

  @DomName('WebGLRenderingContext.getVertexAttrib')
  @DocsEditable()
  @Creates('Null|num|bool|NativeFloat32List|Buffer')
  @Returns('Null|num|bool|NativeFloat32List|Buffer')
  Object getVertexAttrib(int index, int pname) native;

  @DomName('WebGLRenderingContext.getVertexAttribOffset')
  @DocsEditable()
  int getVertexAttribOffset(int index, int pname) native;

  @DomName('WebGLRenderingContext.hint')
  @DocsEditable()
  void hint(int target, int mode) native;

  @DomName('WebGLRenderingContext.isBuffer')
  @DocsEditable()
  bool isBuffer(Buffer buffer) native;

  @DomName('WebGLRenderingContext.isContextLost')
  @DocsEditable()
  bool isContextLost() native;

  @DomName('WebGLRenderingContext.isEnabled')
  @DocsEditable()
  bool isEnabled(int cap) native;

  @DomName('WebGLRenderingContext.isFramebuffer')
  @DocsEditable()
  bool isFramebuffer(Framebuffer framebuffer) native;

  @DomName('WebGLRenderingContext.isProgram')
  @DocsEditable()
  bool isProgram(Program program) native;

  @DomName('WebGLRenderingContext.isRenderbuffer')
  @DocsEditable()
  bool isRenderbuffer(Renderbuffer renderbuffer) native;

  @DomName('WebGLRenderingContext.isShader')
  @DocsEditable()
  bool isShader(Shader shader) native;

  @DomName('WebGLRenderingContext.isTexture')
  @DocsEditable()
  bool isTexture(Texture texture) native;

  @DomName('WebGLRenderingContext.lineWidth')
  @DocsEditable()
  void lineWidth(num width) native;

  @DomName('WebGLRenderingContext.linkProgram')
  @DocsEditable()
  void linkProgram(Program program) native;

  @DomName('WebGLRenderingContext.pixelStorei')
  @DocsEditable()
  void pixelStorei(int pname, int param) native;

  @DomName('WebGLRenderingContext.polygonOffset')
  @DocsEditable()
  void polygonOffset(num factor, num units) native;

  @DomName('WebGLRenderingContext.readPixels')
  @DocsEditable()
  void readPixels(int x, int y, int width, int height, int format, int type, TypedData pixels) native;

  @DomName('WebGLRenderingContext.renderbufferStorage')
  @DocsEditable()
  void renderbufferStorage(int target, int internalformat, int width, int height) native;

  @DomName('WebGLRenderingContext.sampleCoverage')
  @DocsEditable()
  void sampleCoverage(num value, bool invert) native;

  @DomName('WebGLRenderingContext.scissor')
  @DocsEditable()
  void scissor(int x, int y, int width, int height) native;

  @DomName('WebGLRenderingContext.shaderSource')
  @DocsEditable()
  void shaderSource(Shader shader, String string) native;

  @DomName('WebGLRenderingContext.stencilFunc')
  @DocsEditable()
  void stencilFunc(int func, int ref, int mask) native;

  @DomName('WebGLRenderingContext.stencilFuncSeparate')
  @DocsEditable()
  void stencilFuncSeparate(int face, int func, int ref, int mask) native;

  @DomName('WebGLRenderingContext.stencilMask')
  @DocsEditable()
  void stencilMask(int mask) native;

  @DomName('WebGLRenderingContext.stencilMaskSeparate')
  @DocsEditable()
  void stencilMaskSeparate(int face, int mask) native;

  @DomName('WebGLRenderingContext.stencilOp')
  @DocsEditable()
  void stencilOp(int fail, int zfail, int zpass) native;

  @DomName('WebGLRenderingContext.stencilOpSeparate')
  @DocsEditable()
  void stencilOpSeparate(int face, int fail, int zfail, int zpass) native;

  /**
   * Updates the currently bound texture to [data].
   *
   * The [texImage2D] method is provided for WebGL API compatibility reasons, but it
   * is highly recommended that you use [texImage2DUntyped] or [texImage2DTyped]
   * (or for more specificity, the more specialized [texImage2DImageData],
   * [texImage2DCanvas], [texImage2DVideo]).
   */
  @DomName('WebGLRenderingContext.texImage2D')
  @DocsEditable()
=======
  void bufferSubData(int target, int offset, data) native;

  @JSName('bufferSubData')
  /**
   * Buffers the specified subset of data.
   *
   * The [bufferSubData] method is provided for WebGL API compatibility reasons, but
   * it is highly recommended that you use [bufferSubDataTyped] or [bufferSubByteData]
   * depending on your purposes.
   */
  @DomName('WebGLRenderingContext.bufferSubData')
  @DocsEditable()
  void bufferSubDataTyped(int target, int offset, TypedData data) native;

  @DomName('WebGLRenderingContext.checkFramebufferStatus')
  @DocsEditable()
  int checkFramebufferStatus(int target) native;

  @DomName('WebGLRenderingContext.clear')
  @DocsEditable()
  void clear(int mask) native;

  @DomName('WebGLRenderingContext.clearColor')
  @DocsEditable()
  void clearColor(num red, num green, num blue, num alpha) native;

  @DomName('WebGLRenderingContext.clearDepth')
  @DocsEditable()
  void clearDepth(num depth) native;

  @DomName('WebGLRenderingContext.clearStencil')
  @DocsEditable()
  void clearStencil(int s) native;

  @DomName('WebGLRenderingContext.colorMask')
  @DocsEditable()
  void colorMask(bool red, bool green, bool blue, bool alpha) native;

  @DomName('WebGLRenderingContext.compileShader')
  @DocsEditable()
  void compileShader(Shader shader) native;

  @DomName('WebGLRenderingContext.compressedTexImage2D')
  @DocsEditable()
  void compressedTexImage2D(int target, int level, int internalformat, int width, int height, int border, TypedData data) native;

  @DomName('WebGLRenderingContext.compressedTexSubImage2D')
  @DocsEditable()
  void compressedTexSubImage2D(int target, int level, int xoffset, int yoffset, int width, int height, int format, TypedData data) native;

  @DomName('WebGLRenderingContext.copyTexImage2D')
  @DocsEditable()
  void copyTexImage2D(int target, int level, int internalformat, int x, int y, int width, int height, int border) native;

  @DomName('WebGLRenderingContext.copyTexSubImage2D')
  @DocsEditable()
  void copyTexSubImage2D(int target, int level, int xoffset, int yoffset, int x, int y, int width, int height) native;

  @DomName('WebGLRenderingContext.createBuffer')
  @DocsEditable()
  Buffer createBuffer() native;

  @DomName('WebGLRenderingContext.createFramebuffer')
  @DocsEditable()
  Framebuffer createFramebuffer() native;

  @DomName('WebGLRenderingContext.createProgram')
  @DocsEditable()
  Program createProgram() native;

  @DomName('WebGLRenderingContext.createRenderbuffer')
  @DocsEditable()
  Renderbuffer createRenderbuffer() native;

  @DomName('WebGLRenderingContext.createShader')
  @DocsEditable()
  Shader createShader(int type) native;

  @DomName('WebGLRenderingContext.createTexture')
  @DocsEditable()
  Texture createTexture() native;

  @DomName('WebGLRenderingContext.cullFace')
  @DocsEditable()
  void cullFace(int mode) native;

  @DomName('WebGLRenderingContext.deleteBuffer')
  @DocsEditable()
  void deleteBuffer(Buffer buffer) native;

  @DomName('WebGLRenderingContext.deleteFramebuffer')
  @DocsEditable()
  void deleteFramebuffer(Framebuffer framebuffer) native;

  @DomName('WebGLRenderingContext.deleteProgram')
  @DocsEditable()
  void deleteProgram(Program program) native;

  @DomName('WebGLRenderingContext.deleteRenderbuffer')
  @DocsEditable()
  void deleteRenderbuffer(Renderbuffer renderbuffer) native;

  @DomName('WebGLRenderingContext.deleteShader')
  @DocsEditable()
  void deleteShader(Shader shader) native;

  @DomName('WebGLRenderingContext.deleteTexture')
  @DocsEditable()
  void deleteTexture(Texture texture) native;

  @DomName('WebGLRenderingContext.depthFunc')
  @DocsEditable()
  void depthFunc(int func) native;

  @DomName('WebGLRenderingContext.depthMask')
  @DocsEditable()
  void depthMask(bool flag) native;

  @DomName('WebGLRenderingContext.depthRange')
  @DocsEditable()
  void depthRange(num zNear, num zFar) native;

  @DomName('WebGLRenderingContext.detachShader')
  @DocsEditable()
  void detachShader(Program program, Shader shader) native;

  @DomName('WebGLRenderingContext.disable')
  @DocsEditable()
  void disable(int cap) native;

  @DomName('WebGLRenderingContext.disableVertexAttribArray')
  @DocsEditable()
  void disableVertexAttribArray(int index) native;

  @DomName('WebGLRenderingContext.drawArrays')
  @DocsEditable()
  void drawArrays(int mode, int first, int count) native;

  @DomName('WebGLRenderingContext.drawElements')
  @DocsEditable()
  void drawElements(int mode, int count, int type, int offset) native;

  @DomName('WebGLRenderingContext.enable')
  @DocsEditable()
  void enable(int cap) native;

  @DomName('WebGLRenderingContext.enableVertexAttribArray')
  @DocsEditable()
  void enableVertexAttribArray(int index) native;

  @DomName('WebGLRenderingContext.finish')
  @DocsEditable()
  void finish() native;

  @DomName('WebGLRenderingContext.flush')
  @DocsEditable()
  void flush() native;

  @DomName('WebGLRenderingContext.framebufferRenderbuffer')
  @DocsEditable()
  void framebufferRenderbuffer(int target, int attachment, int renderbuffertarget, Renderbuffer renderbuffer) native;

  @DomName('WebGLRenderingContext.framebufferTexture2D')
  @DocsEditable()
  void framebufferTexture2D(int target, int attachment, int textarget, Texture texture, int level) native;

  @DomName('WebGLRenderingContext.frontFace')
  @DocsEditable()
  void frontFace(int mode) native;

  @DomName('WebGLRenderingContext.generateMipmap')
  @DocsEditable()
  void generateMipmap(int target) native;

  @DomName('WebGLRenderingContext.getActiveAttrib')
  @DocsEditable()
  ActiveInfo getActiveAttrib(Program program, int index) native;

  @DomName('WebGLRenderingContext.getActiveUniform')
  @DocsEditable()
  ActiveInfo getActiveUniform(Program program, int index) native;

  @DomName('WebGLRenderingContext.getAttachedShaders')
  @DocsEditable()
  List<Shader> getAttachedShaders(Program program) native;

  @DomName('WebGLRenderingContext.getAttribLocation')
  @DocsEditable()
  int getAttribLocation(Program program, String name) native;

  @DomName('WebGLRenderingContext.getBufferParameter')
  @DocsEditable()
  @Creates('int|Null')
  @Returns('int|Null')
  Object getBufferParameter(int target, int pname) native;

  @DomName('WebGLRenderingContext.getContextAttributes')
  @DocsEditable()
  @Creates('ContextAttributes|=Object')
  ContextAttributes getContextAttributes() {
    return convertNativeToDart_ContextAttributes(_getContextAttributes_1());
  }
  @JSName('getContextAttributes')
  @DomName('WebGLRenderingContext.getContextAttributes')
  @DocsEditable()
  @Creates('ContextAttributes|=Object')
  _getContextAttributes_1() native;

  @DomName('WebGLRenderingContext.getError')
  @DocsEditable()
  int getError() native;

  @DomName('WebGLRenderingContext.getExtension')
  @DocsEditable()
  Object getExtension(String name) native;

  @DomName('WebGLRenderingContext.getFramebufferAttachmentParameter')
  @DocsEditable()
  @Creates('int|Renderbuffer|Texture|Null')
  @Returns('int|Renderbuffer|Texture|Null')
  Object getFramebufferAttachmentParameter(int target, int attachment, int pname) native;

  @DomName('WebGLRenderingContext.getParameter')
  @DocsEditable()
  @Creates('Null|num|String|bool|JSExtendableArray|NativeFloat32List|NativeInt32List|NativeUint32List|Framebuffer|Renderbuffer|Texture')
  @Returns('Null|num|String|bool|JSExtendableArray|NativeFloat32List|NativeInt32List|NativeUint32List|Framebuffer|Renderbuffer|Texture')
  Object getParameter(int pname) native;

  @DomName('WebGLRenderingContext.getProgramInfoLog')
  @DocsEditable()
  String getProgramInfoLog(Program program) native;

  @DomName('WebGLRenderingContext.getProgramParameter')
  @DocsEditable()
  @Creates('int|bool|Null')
  @Returns('int|bool|Null')
  Object getProgramParameter(Program program, int pname) native;

  @DomName('WebGLRenderingContext.getRenderbufferParameter')
  @DocsEditable()
  @Creates('int|Null')
  @Returns('int|Null')
  Object getRenderbufferParameter(int target, int pname) native;

  @DomName('WebGLRenderingContext.getShaderInfoLog')
  @DocsEditable()
  String getShaderInfoLog(Shader shader) native;

  @DomName('WebGLRenderingContext.getShaderParameter')
  @DocsEditable()
  @Creates('int|bool|Null')
  @Returns('int|bool|Null')
  Object getShaderParameter(Shader shader, int pname) native;

  @DomName('WebGLRenderingContext.getShaderPrecisionFormat')
  @DocsEditable()
  ShaderPrecisionFormat getShaderPrecisionFormat(int shadertype, int precisiontype) native;

  @DomName('WebGLRenderingContext.getShaderSource')
  @DocsEditable()
  String getShaderSource(Shader shader) native;

  @DomName('WebGLRenderingContext.getSupportedExtensions')
  @DocsEditable()
  List<String> getSupportedExtensions() native;

  @DomName('WebGLRenderingContext.getTexParameter')
  @DocsEditable()
  @Creates('int|Null')
  @Returns('int|Null')
  Object getTexParameter(int target, int pname) native;

  @DomName('WebGLRenderingContext.getUniform')
  @DocsEditable()
  @Creates('Null|num|String|bool|JSExtendableArray|NativeFloat32List|NativeInt32List|NativeUint32List')
  @Returns('Null|num|String|bool|JSExtendableArray|NativeFloat32List|NativeInt32List|NativeUint32List')
  Object getUniform(Program program, UniformLocation location) native;

  @DomName('WebGLRenderingContext.getUniformLocation')
  @DocsEditable()
  UniformLocation getUniformLocation(Program program, String name) native;

  @DomName('WebGLRenderingContext.getVertexAttrib')
  @DocsEditable()
  @Creates('Null|num|bool|NativeFloat32List|Buffer')
  @Returns('Null|num|bool|NativeFloat32List|Buffer')
  Object getVertexAttrib(int index, int pname) native;

  @DomName('WebGLRenderingContext.getVertexAttribOffset')
  @DocsEditable()
  int getVertexAttribOffset(int index, int pname) native;

  @DomName('WebGLRenderingContext.hint')
  @DocsEditable()
  void hint(int target, int mode) native;

  @DomName('WebGLRenderingContext.isBuffer')
  @DocsEditable()
  bool isBuffer(Buffer buffer) native;

  @DomName('WebGLRenderingContext.isContextLost')
  @DocsEditable()
  bool isContextLost() native;

  @DomName('WebGLRenderingContext.isEnabled')
  @DocsEditable()
  bool isEnabled(int cap) native;

  @DomName('WebGLRenderingContext.isFramebuffer')
  @DocsEditable()
  bool isFramebuffer(Framebuffer framebuffer) native;

  @DomName('WebGLRenderingContext.isProgram')
  @DocsEditable()
  bool isProgram(Program program) native;

  @DomName('WebGLRenderingContext.isRenderbuffer')
  @DocsEditable()
  bool isRenderbuffer(Renderbuffer renderbuffer) native;

  @DomName('WebGLRenderingContext.isShader')
  @DocsEditable()
  bool isShader(Shader shader) native;

  @DomName('WebGLRenderingContext.isTexture')
  @DocsEditable()
  bool isTexture(Texture texture) native;

  @DomName('WebGLRenderingContext.lineWidth')
  @DocsEditable()
  void lineWidth(num width) native;

  @DomName('WebGLRenderingContext.linkProgram')
  @DocsEditable()
  void linkProgram(Program program) native;

  @DomName('WebGLRenderingContext.pixelStorei')
  @DocsEditable()
  void pixelStorei(int pname, int param) native;

  @DomName('WebGLRenderingContext.polygonOffset')
  @DocsEditable()
  void polygonOffset(num factor, num units) native;

  @DomName('WebGLRenderingContext.readPixels')
  @DocsEditable()
  void readPixels(int x, int y, int width, int height, int format, int type, TypedData pixels) native;

  @DomName('WebGLRenderingContext.renderbufferStorage')
  @DocsEditable()
  void renderbufferStorage(int target, int internalformat, int width, int height) native;

  @DomName('WebGLRenderingContext.sampleCoverage')
  @DocsEditable()
  void sampleCoverage(num value, bool invert) native;

  @DomName('WebGLRenderingContext.scissor')
  @DocsEditable()
  void scissor(int x, int y, int width, int height) native;

  @DomName('WebGLRenderingContext.shaderSource')
  @DocsEditable()
  void shaderSource(Shader shader, String string) native;

  @DomName('WebGLRenderingContext.stencilFunc')
  @DocsEditable()
  void stencilFunc(int func, int ref, int mask) native;

  @DomName('WebGLRenderingContext.stencilFuncSeparate')
  @DocsEditable()
  void stencilFuncSeparate(int face, int func, int ref, int mask) native;

  @DomName('WebGLRenderingContext.stencilMask')
  @DocsEditable()
  void stencilMask(int mask) native;

  @DomName('WebGLRenderingContext.stencilMaskSeparate')
  @DocsEditable()
  void stencilMaskSeparate(int face, int mask) native;

  @DomName('WebGLRenderingContext.stencilOp')
  @DocsEditable()
  void stencilOp(int fail, int zfail, int zpass) native;

  @DomName('WebGLRenderingContext.stencilOpSeparate')
  @DocsEditable()
  void stencilOpSeparate(int face, int fail, int zfail, int zpass) native;

  /**
   * Updates the currently bound texture to [data].
   *
   * The [texImage2D] method is provided for WebGL API compatibility reasons, but it
   * is highly recommended that you use [texImage2DUntyped] or [texImage2DTyped]
   * (or for more specificity, the more specialized [texImage2DImageData],
   * [texImage2DCanvas], [texImage2DVideo]).
   */
  @DomName('WebGLRenderingContext.texImage2D')
  @DocsEditable()
>>>>>>> 0251a5c2
  void texImage2D(int target, int level, int internalformat, int format_OR_width, int height_OR_type, border_OR_canvas_OR_image_OR_pixels_OR_video, [int format, int type, TypedData pixels]) {
    if (pixels != null && type != null && format != null && (border_OR_canvas_OR_image_OR_pixels_OR_video is int)) {
      _texImage2D_1(target, level, internalformat, format_OR_width, height_OR_type, border_OR_canvas_OR_image_OR_pixels_OR_video, format, type, pixels);
      return;
    }
    if ((border_OR_canvas_OR_image_OR_pixels_OR_video is ImageData || border_OR_canvas_OR_image_OR_pixels_OR_video == null) && format == null && type == null && pixels == null) {
      var pixels_1 = convertDartToNative_ImageData(border_OR_canvas_OR_image_OR_pixels_OR_video);
      _texImage2D_2(target, level, internalformat, format_OR_width, height_OR_type, pixels_1);
      return;
    }
    if ((border_OR_canvas_OR_image_OR_pixels_OR_video is ImageElement) && format == null && type == null && pixels == null) {
      _texImage2D_3(target, level, internalformat, format_OR_width, height_OR_type, border_OR_canvas_OR_image_OR_pixels_OR_video);
      return;
    }
    if ((border_OR_canvas_OR_image_OR_pixels_OR_video is CanvasElement) && format == null && type == null && pixels == null) {
      _texImage2D_4(target, level, internalformat, format_OR_width, height_OR_type, border_OR_canvas_OR_image_OR_pixels_OR_video);
      return;
    }
    if ((border_OR_canvas_OR_image_OR_pixels_OR_video is VideoElement) && format == null && type == null && pixels == null) {
      _texImage2D_5(target, level, internalformat, format_OR_width, height_OR_type, border_OR_canvas_OR_image_OR_pixels_OR_video);
      return;
    }
    throw new ArgumentError("Incorrect number or type of arguments");
  }
  @JSName('texImage2D')
  /**
   * Updates the currently bound texture to [data].
   *
   * The [texImage2D] method is provided for WebGL API compatibility reasons, but it
   * is highly recommended that you use [texImage2DUntyped] or [texImage2DTyped]
   * (or for more specificity, the more specialized [texImage2DImageData],
   * [texImage2DCanvas], [texImage2DVideo]).
   */
  @DomName('WebGLRenderingContext.texImage2D')
  @DocsEditable()
  void _texImage2D_1(target, level, internalformat, width, height, int border, format, type, TypedData pixels) native;
  @JSName('texImage2D')
  /**
   * Updates the currently bound texture to [data].
   *
   * The [texImage2D] method is provided for WebGL API compatibility reasons, but it
   * is highly recommended that you use [texImage2DUntyped] or [texImage2DTyped]
   * (or for more specificity, the more specialized [texImage2DImageData],
   * [texImage2DCanvas], [texImage2DVideo]).
   */
  @DomName('WebGLRenderingContext.texImage2D')
  @DocsEditable()
  void _texImage2D_2(target, level, internalformat, format, type, pixels) native;
  @JSName('texImage2D')
  /**
   * Updates the currently bound texture to [data].
   *
   * The [texImage2D] method is provided for WebGL API compatibility reasons, but it
   * is highly recommended that you use [texImage2DUntyped] or [texImage2DTyped]
   * (or for more specificity, the more specialized [texImage2DImageData],
   * [texImage2DCanvas], [texImage2DVideo]).
   */
  @DomName('WebGLRenderingContext.texImage2D')
  @DocsEditable()
  void _texImage2D_3(target, level, internalformat, format, type, ImageElement image) native;
  @JSName('texImage2D')
  /**
   * Updates the currently bound texture to [data].
   *
   * The [texImage2D] method is provided for WebGL API compatibility reasons, but it
   * is highly recommended that you use [texImage2DUntyped] or [texImage2DTyped]
   * (or for more specificity, the more specialized [texImage2DImageData],
   * [texImage2DCanvas], [texImage2DVideo]).
   */
  @DomName('WebGLRenderingContext.texImage2D')
  @DocsEditable()
  void _texImage2D_4(target, level, internalformat, format, type, CanvasElement canvas) native;
  @JSName('texImage2D')
  /**
   * Updates the currently bound texture to [data].
   *
   * The [texImage2D] method is provided for WebGL API compatibility reasons, but it
   * is highly recommended that you use [texImage2DUntyped] or [texImage2DTyped]
   * (or for more specificity, the more specialized [texImage2DImageData],
   * [texImage2DCanvas], [texImage2DVideo]).
   */
  @DomName('WebGLRenderingContext.texImage2D')
  @DocsEditable()
  void _texImage2D_5(target, level, internalformat, format, type, VideoElement video) native;

  @JSName('texImage2D')
  /**
   * Updates the currently bound texture to [data].
   *
   * The [texImage2D] method is provided for WebGL API compatibility reasons, but it
   * is highly recommended that you use [texImage2DUntyped] or [texImage2DTyped]
   * (or for more specificity, the more specialized [texImage2DImageData],
   * [texImage2DCanvas], [texImage2DVideo]).
   */
  @DomName('WebGLRenderingContext.texImage2D')
  @DocsEditable()
  void texImage2DCanvas(int target, int level, int internalformat, int format, int type, CanvasElement canvas) native;

  @JSName('texImage2D')
  /**
   * Updates the currently bound texture to [data].
   *
   * The [texImage2D] method is provided for WebGL API compatibility reasons, but it
   * is highly recommended that you use [texImage2DUntyped] or [texImage2DTyped]
   * (or for more specificity, the more specialized [texImage2DImageData],
   * [texImage2DCanvas], [texImage2DVideo]).
   */
  @DomName('WebGLRenderingContext.texImage2D')
  @DocsEditable()
  void texImage2DImage(int target, int level, int internalformat, int format, int type, ImageElement image) native;

  /**
   * Updates the currently bound texture to [data].
   *
   * The [texImage2D] method is provided for WebGL API compatibility reasons, but it
   * is highly recommended that you use [texImage2DUntyped] or [texImage2DTyped]
   * (or for more specificity, the more specialized [texImage2DImageData],
   * [texImage2DCanvas], [texImage2DVideo]).
   */
  @DomName('WebGLRenderingContext.texImage2D')
  @DocsEditable()
  void texImage2DImageData(int target, int level, int internalformat, int format, int type, ImageData pixels) {
    var pixels_1 = convertDartToNative_ImageData(pixels);
    _texImage2DImageData_1(target, level, internalformat, format, type, pixels_1);
    return;
  }
  @JSName('texImage2D')
  /**
   * Updates the currently bound texture to [data].
   *
   * The [texImage2D] method is provided for WebGL API compatibility reasons, but it
   * is highly recommended that you use [texImage2DUntyped] or [texImage2DTyped]
   * (or for more specificity, the more specialized [texImage2DImageData],
   * [texImage2DCanvas], [texImage2DVideo]).
   */
  @DomName('WebGLRenderingContext.texImage2D')
  @DocsEditable()
  void _texImage2DImageData_1(target, level, internalformat, format, type, pixels) native;

  @JSName('texImage2D')
  /**
   * Updates the currently bound texture to [data].
   *
   * The [texImage2D] method is provided for WebGL API compatibility reasons, but it
   * is highly recommended that you use [texImage2DUntyped] or [texImage2DTyped]
   * (or for more specificity, the more specialized [texImage2DImageData],
   * [texImage2DCanvas], [texImage2DVideo]).
   */
  @DomName('WebGLRenderingContext.texImage2D')
  @DocsEditable()
  void texImage2DVideo(int target, int level, int internalformat, int format, int type, VideoElement video) native;

  @DomName('WebGLRenderingContext.texParameterf')
  @DocsEditable()
  void texParameterf(int target, int pname, num param) native;

  @DomName('WebGLRenderingContext.texParameteri')
  @DocsEditable()
  void texParameteri(int target, int pname, int param) native;

  /**
   * Updates a sub-rectangle of the currently bound texture to [data].
   *
   * The [texSubImage2D] method is provided for WebGL API compatibility reasons, but it
   * is highly recommended that you use [texSubImage2DUntyped] or [texSubImage2DTyped]
   * (or for more specificity, the more specialized [texSubImage2DImageData],
   * [texSubImage2DCanvas], [texSubImage2DVideo]).
   */
  @DomName('WebGLRenderingContext.texSubImage2D')
  @DocsEditable()
  void texSubImage2D(int target, int level, int xoffset, int yoffset, int format_OR_width, int height_OR_type, canvas_OR_format_OR_image_OR_pixels_OR_video, [int type, TypedData pixels]) {
    if (pixels != null && type != null && (canvas_OR_format_OR_image_OR_pixels_OR_video is int)) {
      _texSubImage2D_1(target, level, xoffset, yoffset, format_OR_width, height_OR_type, canvas_OR_format_OR_image_OR_pixels_OR_video, type, pixels);
      return;
    }
    if ((canvas_OR_format_OR_image_OR_pixels_OR_video is ImageData || canvas_OR_format_OR_image_OR_pixels_OR_video == null) && type == null && pixels == null) {
      var pixels_1 = convertDartToNative_ImageData(canvas_OR_format_OR_image_OR_pixels_OR_video);
      _texSubImage2D_2(target, level, xoffset, yoffset, format_OR_width, height_OR_type, pixels_1);
      return;
    }
    if ((canvas_OR_format_OR_image_OR_pixels_OR_video is ImageElement) && type == null && pixels == null) {
      _texSubImage2D_3(target, level, xoffset, yoffset, format_OR_width, height_OR_type, canvas_OR_format_OR_image_OR_pixels_OR_video);
      return;
    }
    if ((canvas_OR_format_OR_image_OR_pixels_OR_video is CanvasElement) && type == null && pixels == null) {
      _texSubImage2D_4(target, level, xoffset, yoffset, format_OR_width, height_OR_type, canvas_OR_format_OR_image_OR_pixels_OR_video);
      return;
    }
    if ((canvas_OR_format_OR_image_OR_pixels_OR_video is VideoElement) && type == null && pixels == null) {
      _texSubImage2D_5(target, level, xoffset, yoffset, format_OR_width, height_OR_type, canvas_OR_format_OR_image_OR_pixels_OR_video);
      return;
    }
    throw new ArgumentError("Incorrect number or type of arguments");
  }
  @JSName('texSubImage2D')
  /**
   * Updates a sub-rectangle of the currently bound texture to [data].
   *
   * The [texSubImage2D] method is provided for WebGL API compatibility reasons, but it
   * is highly recommended that you use [texSubImage2DUntyped] or [texSubImage2DTyped]
   * (or for more specificity, the more specialized [texSubImage2DImageData],
   * [texSubImage2DCanvas], [texSubImage2DVideo]).
   */
  @DomName('WebGLRenderingContext.texSubImage2D')
  @DocsEditable()
  void _texSubImage2D_1(target, level, xoffset, yoffset, width, height, int format, type, TypedData pixels) native;
  @JSName('texSubImage2D')
  /**
   * Updates a sub-rectangle of the currently bound texture to [data].
   *
   * The [texSubImage2D] method is provided for WebGL API compatibility reasons, but it
   * is highly recommended that you use [texSubImage2DUntyped] or [texSubImage2DTyped]
   * (or for more specificity, the more specialized [texSubImage2DImageData],
   * [texSubImage2DCanvas], [texSubImage2DVideo]).
   */
  @DomName('WebGLRenderingContext.texSubImage2D')
  @DocsEditable()
  void _texSubImage2D_2(target, level, xoffset, yoffset, format, type, pixels) native;
  @JSName('texSubImage2D')
  /**
   * Updates a sub-rectangle of the currently bound texture to [data].
   *
   * The [texSubImage2D] method is provided for WebGL API compatibility reasons, but it
   * is highly recommended that you use [texSubImage2DUntyped] or [texSubImage2DTyped]
   * (or for more specificity, the more specialized [texSubImage2DImageData],
   * [texSubImage2DCanvas], [texSubImage2DVideo]).
   */
  @DomName('WebGLRenderingContext.texSubImage2D')
  @DocsEditable()
  void _texSubImage2D_3(target, level, xoffset, yoffset, format, type, ImageElement image) native;
  @JSName('texSubImage2D')
  /**
   * Updates a sub-rectangle of the currently bound texture to [data].
   *
   * The [texSubImage2D] method is provided for WebGL API compatibility reasons, but it
   * is highly recommended that you use [texSubImage2DUntyped] or [texSubImage2DTyped]
   * (or for more specificity, the more specialized [texSubImage2DImageData],
   * [texSubImage2DCanvas], [texSubImage2DVideo]).
   */
  @DomName('WebGLRenderingContext.texSubImage2D')
  @DocsEditable()
  void _texSubImage2D_4(target, level, xoffset, yoffset, format, type, CanvasElement canvas) native;
  @JSName('texSubImage2D')
  /**
   * Updates a sub-rectangle of the currently bound texture to [data].
   *
   * The [texSubImage2D] method is provided for WebGL API compatibility reasons, but it
   * is highly recommended that you use [texSubImage2DUntyped] or [texSubImage2DTyped]
   * (or for more specificity, the more specialized [texSubImage2DImageData],
   * [texSubImage2DCanvas], [texSubImage2DVideo]).
   */
  @DomName('WebGLRenderingContext.texSubImage2D')
  @DocsEditable()
  void _texSubImage2D_5(target, level, xoffset, yoffset, format, type, VideoElement video) native;

  @JSName('texSubImage2D')
  /**
   * Updates a sub-rectangle of the currently bound texture to [data].
   *
   * The [texSubImage2D] method is provided for WebGL API compatibility reasons, but it
   * is highly recommended that you use [texSubImage2DUntyped] or [texSubImage2DTyped]
   * (or for more specificity, the more specialized [texSubImage2DImageData],
   * [texSubImage2DCanvas], [texSubImage2DVideo]).
   */
  @DomName('WebGLRenderingContext.texSubImage2D')
  @DocsEditable()
  void texSubImage2DCanvas(int target, int level, int xoffset, int yoffset, int format, int type, CanvasElement canvas) native;

  @JSName('texSubImage2D')
  /**
   * Updates a sub-rectangle of the currently bound texture to [data].
   *
   * The [texSubImage2D] method is provided for WebGL API compatibility reasons, but it
   * is highly recommended that you use [texSubImage2DUntyped] or [texSubImage2DTyped]
   * (or for more specificity, the more specialized [texSubImage2DImageData],
   * [texSubImage2DCanvas], [texSubImage2DVideo]).
   */
  @DomName('WebGLRenderingContext.texSubImage2D')
  @DocsEditable()
  void texSubImage2DImage(int target, int level, int xoffset, int yoffset, int format, int type, ImageElement image) native;

  /**
   * Updates a sub-rectangle of the currently bound texture to [data].
   *
   * The [texSubImage2D] method is provided for WebGL API compatibility reasons, but it
   * is highly recommended that you use [texSubImage2DUntyped] or [texSubImage2DTyped]
   * (or for more specificity, the more specialized [texSubImage2DImageData],
   * [texSubImage2DCanvas], [texSubImage2DVideo]).
   */
  @DomName('WebGLRenderingContext.texSubImage2D')
  @DocsEditable()
  void texSubImage2DImageData(int target, int level, int xoffset, int yoffset, int format, int type, ImageData pixels) {
    var pixels_1 = convertDartToNative_ImageData(pixels);
    _texSubImage2DImageData_1(target, level, xoffset, yoffset, format, type, pixels_1);
    return;
  }
  @JSName('texSubImage2D')
  /**
   * Updates a sub-rectangle of the currently bound texture to [data].
   *
   * The [texSubImage2D] method is provided for WebGL API compatibility reasons, but it
   * is highly recommended that you use [texSubImage2DUntyped] or [texSubImage2DTyped]
   * (or for more specificity, the more specialized [texSubImage2DImageData],
   * [texSubImage2DCanvas], [texSubImage2DVideo]).
   */
  @DomName('WebGLRenderingContext.texSubImage2D')
  @DocsEditable()
  void _texSubImage2DImageData_1(target, level, xoffset, yoffset, format, type, pixels) native;

  @JSName('texSubImage2D')
  /**
   * Updates a sub-rectangle of the currently bound texture to [data].
   *
   * The [texSubImage2D] method is provided for WebGL API compatibility reasons, but it
   * is highly recommended that you use [texSubImage2DUntyped] or [texSubImage2DTyped]
   * (or for more specificity, the more specialized [texSubImage2DImageData],
   * [texSubImage2DCanvas], [texSubImage2DVideo]).
   */
  @DomName('WebGLRenderingContext.texSubImage2D')
  @DocsEditable()
  void texSubImage2DVideo(int target, int level, int xoffset, int yoffset, int format, int type, VideoElement video) native;

  @DomName('WebGLRenderingContext.uniform1f')
  @DocsEditable()
  void uniform1f(UniformLocation location, num x) native;

  @DomName('WebGLRenderingContext.uniform1fv')
  @DocsEditable()
  void uniform1fv(UniformLocation location, Float32List v) native;

  @DomName('WebGLRenderingContext.uniform1i')
  @DocsEditable()
  void uniform1i(UniformLocation location, int x) native;

  @DomName('WebGLRenderingContext.uniform1iv')
  @DocsEditable()
  void uniform1iv(UniformLocation location, Int32List v) native;

  @DomName('WebGLRenderingContext.uniform2f')
  @DocsEditable()
  void uniform2f(UniformLocation location, num x, num y) native;

  @DomName('WebGLRenderingContext.uniform2fv')
  @DocsEditable()
  void uniform2fv(UniformLocation location, Float32List v) native;

  @DomName('WebGLRenderingContext.uniform2i')
  @DocsEditable()
  void uniform2i(UniformLocation location, int x, int y) native;

  @DomName('WebGLRenderingContext.uniform2iv')
  @DocsEditable()
  void uniform2iv(UniformLocation location, Int32List v) native;

  @DomName('WebGLRenderingContext.uniform3f')
  @DocsEditable()
  void uniform3f(UniformLocation location, num x, num y, num z) native;

  @DomName('WebGLRenderingContext.uniform3fv')
  @DocsEditable()
  void uniform3fv(UniformLocation location, Float32List v) native;

  @DomName('WebGLRenderingContext.uniform3i')
  @DocsEditable()
  void uniform3i(UniformLocation location, int x, int y, int z) native;

  @DomName('WebGLRenderingContext.uniform3iv')
  @DocsEditable()
  void uniform3iv(UniformLocation location, Int32List v) native;

  @DomName('WebGLRenderingContext.uniform4f')
  @DocsEditable()
  void uniform4f(UniformLocation location, num x, num y, num z, num w) native;

  @DomName('WebGLRenderingContext.uniform4fv')
  @DocsEditable()
  void uniform4fv(UniformLocation location, Float32List v) native;

  @DomName('WebGLRenderingContext.uniform4i')
  @DocsEditable()
  void uniform4i(UniformLocation location, int x, int y, int z, int w) native;

  @DomName('WebGLRenderingContext.uniform4iv')
  @DocsEditable()
  void uniform4iv(UniformLocation location, Int32List v) native;

  @DomName('WebGLRenderingContext.uniformMatrix2fv')
  @DocsEditable()
  void uniformMatrix2fv(UniformLocation location, bool transpose, Float32List array) native;

  @DomName('WebGLRenderingContext.uniformMatrix3fv')
  @DocsEditable()
  void uniformMatrix3fv(UniformLocation location, bool transpose, Float32List array) native;

  @DomName('WebGLRenderingContext.uniformMatrix4fv')
  @DocsEditable()
  void uniformMatrix4fv(UniformLocation location, bool transpose, Float32List array) native;

  @DomName('WebGLRenderingContext.useProgram')
  @DocsEditable()
  void useProgram(Program program) native;

  @DomName('WebGLRenderingContext.validateProgram')
  @DocsEditable()
  void validateProgram(Program program) native;

  @DomName('WebGLRenderingContext.vertexAttrib1f')
  @DocsEditable()
  void vertexAttrib1f(int indx, num x) native;

  @DomName('WebGLRenderingContext.vertexAttrib1fv')
  @DocsEditable()
  void vertexAttrib1fv(int indx, Float32List values) native;

  @DomName('WebGLRenderingContext.vertexAttrib2f')
  @DocsEditable()
  void vertexAttrib2f(int indx, num x, num y) native;

  @DomName('WebGLRenderingContext.vertexAttrib2fv')
  @DocsEditable()
  void vertexAttrib2fv(int indx, Float32List values) native;

  @DomName('WebGLRenderingContext.vertexAttrib3f')
  @DocsEditable()
  void vertexAttrib3f(int indx, num x, num y, num z) native;

  @DomName('WebGLRenderingContext.vertexAttrib3fv')
  @DocsEditable()
  void vertexAttrib3fv(int indx, Float32List values) native;

  @DomName('WebGLRenderingContext.vertexAttrib4f')
  @DocsEditable()
  void vertexAttrib4f(int indx, num x, num y, num z, num w) native;

  @DomName('WebGLRenderingContext.vertexAttrib4fv')
  @DocsEditable()
  void vertexAttrib4fv(int indx, Float32List values) native;

  @DomName('WebGLRenderingContext.vertexAttribPointer')
  @DocsEditable()
  void vertexAttribPointer(int indx, int size, int type, bool normalized, int stride, int offset) native;

  @DomName('WebGLRenderingContext.viewport')
  @DocsEditable()
  void viewport(int x, int y, int width, int height) native;


  /**
   * Sets the currently bound texture to [data].
   *
   * [data] can be either an [ImageElement], a
   * [CanvasElement], a [VideoElement], or an [ImageData] object.
   *
   * To use [texImage2d] with a TypedData object, use [texImage2dTyped].
   *
   */
  @JSName('texImage2D')
  void texImage2DUntyped(int targetTexture, int levelOfDetail, 
      int internalFormat, int format, int type, data) native;

  /**
   * Sets the currently bound texture to [data].
   */
  @JSName('texImage2D')
  void texImage2DTyped(int targetTexture, int levelOfDetail,
      int internalFormat, int width, int height, int border, int format,
      int type, TypedData data) native;

  /**
   * Updates a sub-rectangle of the currently bound texture to [data].
   *
   * [data] can be either an [ImageElement], a
   * [CanvasElement], a [VideoElement], or an [ImageData] object.
   *
   * To use [texSubImage2d] with a TypedData object, use [texSubImage2dTyped].
   *
   */
  @JSName('texSubImage2D')
  void texSubImage2DUntyped(int targetTexture, int levelOfDetail,
      int xOffset, int yOffset, int format, int type, data) native;

  /**
   * Updates a sub-rectangle of the currently bound texture to [data].
   */
  @JSName('texSubImage2D')
  void texSubImage2DTyped(int targetTexture, int levelOfDetail,
      int xOffset, int yOffset, int width, int height, int border, int format,
      int type, TypedData data) native;
}
// Copyright (c) 2012, the Dart project authors.  Please see the AUTHORS file
// for details. All rights reserved. Use of this source code is governed by a
// BSD-style license that can be found in the LICENSE file.


@DocsEditable()
@DomName('WebGLShader')
@Native("WebGLShader")
class Shader extends Interceptor {
  // To suppress missing implicit constructor warnings.
  factory Shader._() { throw new UnsupportedError("Not supported"); }
}
// Copyright (c) 2012, the Dart project authors.  Please see the AUTHORS file
// for details. All rights reserved. Use of this source code is governed by a
// BSD-style license that can be found in the LICENSE file.


@DocsEditable()
@DomName('WebGLShaderPrecisionFormat')
@Native("WebGLShaderPrecisionFormat")
class ShaderPrecisionFormat extends Interceptor {
  // To suppress missing implicit constructor warnings.
  factory ShaderPrecisionFormat._() { throw new UnsupportedError("Not supported"); }

  @DomName('WebGLShaderPrecisionFormat.precision')
  @DocsEditable()
  final int precision;

  @DomName('WebGLShaderPrecisionFormat.rangeMax')
  @DocsEditable()
  final int rangeMax;

  @DomName('WebGLShaderPrecisionFormat.rangeMin')
  @DocsEditable()
  final int rangeMin;
}
// Copyright (c) 2012, the Dart project authors.  Please see the AUTHORS file
// for details. All rights reserved. Use of this source code is governed by a
// BSD-style license that can be found in the LICENSE file.


@DocsEditable()
@DomName('WebGLTexture')
@Native("WebGLTexture")
class Texture extends Interceptor {
  // To suppress missing implicit constructor warnings.
  factory Texture._() { throw new UnsupportedError("Not supported"); }
}
// Copyright (c) 2012, the Dart project authors.  Please see the AUTHORS file
// for details. All rights reserved. Use of this source code is governed by a
// BSD-style license that can be found in the LICENSE file.


@DocsEditable()
@DomName('WebGLUniformLocation')
@Native("WebGLUniformLocation")
class UniformLocation extends Interceptor {
  // To suppress missing implicit constructor warnings.
  factory UniformLocation._() { throw new UnsupportedError("Not supported"); }
}
// Copyright (c) 2012, the Dart project authors.  Please see the AUTHORS file
// for details. All rights reserved. Use of this source code is governed by a
// BSD-style license that can be found in the LICENSE file.


@DocsEditable()
@DomName('WebGLVertexArrayObjectOES')
// http://www.khronos.org/registry/webgl/extensions/OES_vertex_array_object/
@Experimental() // experimental
@Native("WebGLVertexArrayObjectOES")
class VertexArrayObject extends Interceptor {
  // To suppress missing implicit constructor warnings.
  factory VertexArrayObject._() { throw new UnsupportedError("Not supported"); }
}
// Copyright (c) 2012, the Dart project authors.  Please see the AUTHORS file
// for details. All rights reserved. Use of this source code is governed by a
// BSD-style license that can be found in the LICENSE file.


@DocsEditable()
@DomName('WebGLRenderingContextBase')
@Experimental() // untriaged
abstract class _WebGLRenderingContextBase extends Interceptor {
  // To suppress missing implicit constructor warnings.
  factory _WebGLRenderingContextBase._() { throw new UnsupportedError("Not supported"); }
}<|MERGE_RESOLUTION|>--- conflicted
+++ resolved
@@ -1345,7 +1345,6 @@
   @DomName('WebGLRenderingContext.ELEMENT_ARRAY_BUFFER_BINDING')
   @DocsEditable()
   static const int ELEMENT_ARRAY_BUFFER_BINDING = 0x8895;
-<<<<<<< HEAD
 
   @DomName('WebGLRenderingContext.EQUAL')
   @DocsEditable()
@@ -2340,991 +2339,6 @@
   @DocsEditable()
   void bufferByteData(int target, ByteBuffer data, int usage) native;
 
-=======
-
-  @DomName('WebGLRenderingContext.EQUAL')
-  @DocsEditable()
-  static const int EQUAL = 0x0202;
-
-  @DomName('WebGLRenderingContext.FASTEST')
-  @DocsEditable()
-  static const int FASTEST = 0x1101;
-
-  @DomName('WebGLRenderingContext.FLOAT')
-  @DocsEditable()
-  static const int FLOAT = 0x1406;
-
-  @DomName('WebGLRenderingContext.FLOAT_MAT2')
-  @DocsEditable()
-  static const int FLOAT_MAT2 = 0x8B5A;
-
-  @DomName('WebGLRenderingContext.FLOAT_MAT3')
-  @DocsEditable()
-  static const int FLOAT_MAT3 = 0x8B5B;
-
-  @DomName('WebGLRenderingContext.FLOAT_MAT4')
-  @DocsEditable()
-  static const int FLOAT_MAT4 = 0x8B5C;
-
-  @DomName('WebGLRenderingContext.FLOAT_VEC2')
-  @DocsEditable()
-  static const int FLOAT_VEC2 = 0x8B50;
-
-  @DomName('WebGLRenderingContext.FLOAT_VEC3')
-  @DocsEditable()
-  static const int FLOAT_VEC3 = 0x8B51;
-
-  @DomName('WebGLRenderingContext.FLOAT_VEC4')
-  @DocsEditable()
-  static const int FLOAT_VEC4 = 0x8B52;
-
-  @DomName('WebGLRenderingContext.FRAGMENT_SHADER')
-  @DocsEditable()
-  static const int FRAGMENT_SHADER = 0x8B30;
-
-  @DomName('WebGLRenderingContext.FRAMEBUFFER')
-  @DocsEditable()
-  static const int FRAMEBUFFER = 0x8D40;
-
-  @DomName('WebGLRenderingContext.FRAMEBUFFER_ATTACHMENT_OBJECT_NAME')
-  @DocsEditable()
-  static const int FRAMEBUFFER_ATTACHMENT_OBJECT_NAME = 0x8CD1;
-
-  @DomName('WebGLRenderingContext.FRAMEBUFFER_ATTACHMENT_OBJECT_TYPE')
-  @DocsEditable()
-  static const int FRAMEBUFFER_ATTACHMENT_OBJECT_TYPE = 0x8CD0;
-
-  @DomName('WebGLRenderingContext.FRAMEBUFFER_ATTACHMENT_TEXTURE_CUBE_MAP_FACE')
-  @DocsEditable()
-  static const int FRAMEBUFFER_ATTACHMENT_TEXTURE_CUBE_MAP_FACE = 0x8CD3;
-
-  @DomName('WebGLRenderingContext.FRAMEBUFFER_ATTACHMENT_TEXTURE_LEVEL')
-  @DocsEditable()
-  static const int FRAMEBUFFER_ATTACHMENT_TEXTURE_LEVEL = 0x8CD2;
-
-  @DomName('WebGLRenderingContext.FRAMEBUFFER_BINDING')
-  @DocsEditable()
-  static const int FRAMEBUFFER_BINDING = 0x8CA6;
-
-  @DomName('WebGLRenderingContext.FRAMEBUFFER_COMPLETE')
-  @DocsEditable()
-  static const int FRAMEBUFFER_COMPLETE = 0x8CD5;
-
-  @DomName('WebGLRenderingContext.FRAMEBUFFER_INCOMPLETE_ATTACHMENT')
-  @DocsEditable()
-  static const int FRAMEBUFFER_INCOMPLETE_ATTACHMENT = 0x8CD6;
-
-  @DomName('WebGLRenderingContext.FRAMEBUFFER_INCOMPLETE_DIMENSIONS')
-  @DocsEditable()
-  static const int FRAMEBUFFER_INCOMPLETE_DIMENSIONS = 0x8CD9;
-
-  @DomName('WebGLRenderingContext.FRAMEBUFFER_INCOMPLETE_MISSING_ATTACHMENT')
-  @DocsEditable()
-  static const int FRAMEBUFFER_INCOMPLETE_MISSING_ATTACHMENT = 0x8CD7;
-
-  @DomName('WebGLRenderingContext.FRAMEBUFFER_UNSUPPORTED')
-  @DocsEditable()
-  static const int FRAMEBUFFER_UNSUPPORTED = 0x8CDD;
-
-  @DomName('WebGLRenderingContext.FRONT')
-  @DocsEditable()
-  static const int FRONT = 0x0404;
-
-  @DomName('WebGLRenderingContext.FRONT_AND_BACK')
-  @DocsEditable()
-  static const int FRONT_AND_BACK = 0x0408;
-
-  @DomName('WebGLRenderingContext.FRONT_FACE')
-  @DocsEditable()
-  static const int FRONT_FACE = 0x0B46;
-
-  @DomName('WebGLRenderingContext.FUNC_ADD')
-  @DocsEditable()
-  static const int FUNC_ADD = 0x8006;
-
-  @DomName('WebGLRenderingContext.FUNC_REVERSE_SUBTRACT')
-  @DocsEditable()
-  static const int FUNC_REVERSE_SUBTRACT = 0x800B;
-
-  @DomName('WebGLRenderingContext.FUNC_SUBTRACT')
-  @DocsEditable()
-  static const int FUNC_SUBTRACT = 0x800A;
-
-  @DomName('WebGLRenderingContext.GENERATE_MIPMAP_HINT')
-  @DocsEditable()
-  static const int GENERATE_MIPMAP_HINT = 0x8192;
-
-  @DomName('WebGLRenderingContext.GEQUAL')
-  @DocsEditable()
-  static const int GEQUAL = 0x0206;
-
-  @DomName('WebGLRenderingContext.GREATER')
-  @DocsEditable()
-  static const int GREATER = 0x0204;
-
-  @DomName('WebGLRenderingContext.GREEN_BITS')
-  @DocsEditable()
-  static const int GREEN_BITS = 0x0D53;
-
-  @DomName('WebGLRenderingContext.HIGH_FLOAT')
-  @DocsEditable()
-  static const int HIGH_FLOAT = 0x8DF2;
-
-  @DomName('WebGLRenderingContext.HIGH_INT')
-  @DocsEditable()
-  static const int HIGH_INT = 0x8DF5;
-
-  @DomName('WebGLRenderingContext.IMPLEMENTATION_COLOR_READ_FORMAT')
-  @DocsEditable()
-  @Experimental() // untriaged
-  static const int IMPLEMENTATION_COLOR_READ_FORMAT = 0x8B9B;
-
-  @DomName('WebGLRenderingContext.IMPLEMENTATION_COLOR_READ_TYPE')
-  @DocsEditable()
-  @Experimental() // untriaged
-  static const int IMPLEMENTATION_COLOR_READ_TYPE = 0x8B9A;
-
-  @DomName('WebGLRenderingContext.INCR')
-  @DocsEditable()
-  static const int INCR = 0x1E02;
-
-  @DomName('WebGLRenderingContext.INCR_WRAP')
-  @DocsEditable()
-  static const int INCR_WRAP = 0x8507;
-
-  @DomName('WebGLRenderingContext.INT')
-  @DocsEditable()
-  static const int INT = 0x1404;
-
-  @DomName('WebGLRenderingContext.INT_VEC2')
-  @DocsEditable()
-  static const int INT_VEC2 = 0x8B53;
-
-  @DomName('WebGLRenderingContext.INT_VEC3')
-  @DocsEditable()
-  static const int INT_VEC3 = 0x8B54;
-
-  @DomName('WebGLRenderingContext.INT_VEC4')
-  @DocsEditable()
-  static const int INT_VEC4 = 0x8B55;
-
-  @DomName('WebGLRenderingContext.INVALID_ENUM')
-  @DocsEditable()
-  static const int INVALID_ENUM = 0x0500;
-
-  @DomName('WebGLRenderingContext.INVALID_FRAMEBUFFER_OPERATION')
-  @DocsEditable()
-  static const int INVALID_FRAMEBUFFER_OPERATION = 0x0506;
-
-  @DomName('WebGLRenderingContext.INVALID_OPERATION')
-  @DocsEditable()
-  static const int INVALID_OPERATION = 0x0502;
-
-  @DomName('WebGLRenderingContext.INVALID_VALUE')
-  @DocsEditable()
-  static const int INVALID_VALUE = 0x0501;
-
-  @DomName('WebGLRenderingContext.INVERT')
-  @DocsEditable()
-  static const int INVERT = 0x150A;
-
-  @DomName('WebGLRenderingContext.KEEP')
-  @DocsEditable()
-  static const int KEEP = 0x1E00;
-
-  @DomName('WebGLRenderingContext.LEQUAL')
-  @DocsEditable()
-  static const int LEQUAL = 0x0203;
-
-  @DomName('WebGLRenderingContext.LESS')
-  @DocsEditable()
-  static const int LESS = 0x0201;
-
-  @DomName('WebGLRenderingContext.LINEAR')
-  @DocsEditable()
-  static const int LINEAR = 0x2601;
-
-  @DomName('WebGLRenderingContext.LINEAR_MIPMAP_LINEAR')
-  @DocsEditable()
-  static const int LINEAR_MIPMAP_LINEAR = 0x2703;
-
-  @DomName('WebGLRenderingContext.LINEAR_MIPMAP_NEAREST')
-  @DocsEditable()
-  static const int LINEAR_MIPMAP_NEAREST = 0x2701;
-
-  @DomName('WebGLRenderingContext.LINES')
-  @DocsEditable()
-  static const int LINES = 0x0001;
-
-  @DomName('WebGLRenderingContext.LINE_LOOP')
-  @DocsEditable()
-  static const int LINE_LOOP = 0x0002;
-
-  @DomName('WebGLRenderingContext.LINE_STRIP')
-  @DocsEditable()
-  static const int LINE_STRIP = 0x0003;
-
-  @DomName('WebGLRenderingContext.LINE_WIDTH')
-  @DocsEditable()
-  static const int LINE_WIDTH = 0x0B21;
-
-  @DomName('WebGLRenderingContext.LINK_STATUS')
-  @DocsEditable()
-  static const int LINK_STATUS = 0x8B82;
-
-  @DomName('WebGLRenderingContext.LOW_FLOAT')
-  @DocsEditable()
-  static const int LOW_FLOAT = 0x8DF0;
-
-  @DomName('WebGLRenderingContext.LOW_INT')
-  @DocsEditable()
-  static const int LOW_INT = 0x8DF3;
-
-  @DomName('WebGLRenderingContext.LUMINANCE')
-  @DocsEditable()
-  static const int LUMINANCE = 0x1909;
-
-  @DomName('WebGLRenderingContext.LUMINANCE_ALPHA')
-  @DocsEditable()
-  static const int LUMINANCE_ALPHA = 0x190A;
-
-  @DomName('WebGLRenderingContext.MAX_COMBINED_TEXTURE_IMAGE_UNITS')
-  @DocsEditable()
-  static const int MAX_COMBINED_TEXTURE_IMAGE_UNITS = 0x8B4D;
-
-  @DomName('WebGLRenderingContext.MAX_CUBE_MAP_TEXTURE_SIZE')
-  @DocsEditable()
-  static const int MAX_CUBE_MAP_TEXTURE_SIZE = 0x851C;
-
-  @DomName('WebGLRenderingContext.MAX_FRAGMENT_UNIFORM_VECTORS')
-  @DocsEditable()
-  static const int MAX_FRAGMENT_UNIFORM_VECTORS = 0x8DFD;
-
-  @DomName('WebGLRenderingContext.MAX_RENDERBUFFER_SIZE')
-  @DocsEditable()
-  static const int MAX_RENDERBUFFER_SIZE = 0x84E8;
-
-  @DomName('WebGLRenderingContext.MAX_TEXTURE_IMAGE_UNITS')
-  @DocsEditable()
-  static const int MAX_TEXTURE_IMAGE_UNITS = 0x8872;
-
-  @DomName('WebGLRenderingContext.MAX_TEXTURE_SIZE')
-  @DocsEditable()
-  static const int MAX_TEXTURE_SIZE = 0x0D33;
-
-  @DomName('WebGLRenderingContext.MAX_VARYING_VECTORS')
-  @DocsEditable()
-  static const int MAX_VARYING_VECTORS = 0x8DFC;
-
-  @DomName('WebGLRenderingContext.MAX_VERTEX_ATTRIBS')
-  @DocsEditable()
-  static const int MAX_VERTEX_ATTRIBS = 0x8869;
-
-  @DomName('WebGLRenderingContext.MAX_VERTEX_TEXTURE_IMAGE_UNITS')
-  @DocsEditable()
-  static const int MAX_VERTEX_TEXTURE_IMAGE_UNITS = 0x8B4C;
-
-  @DomName('WebGLRenderingContext.MAX_VERTEX_UNIFORM_VECTORS')
-  @DocsEditable()
-  static const int MAX_VERTEX_UNIFORM_VECTORS = 0x8DFB;
-
-  @DomName('WebGLRenderingContext.MAX_VIEWPORT_DIMS')
-  @DocsEditable()
-  static const int MAX_VIEWPORT_DIMS = 0x0D3A;
-
-  @DomName('WebGLRenderingContext.MEDIUM_FLOAT')
-  @DocsEditable()
-  static const int MEDIUM_FLOAT = 0x8DF1;
-
-  @DomName('WebGLRenderingContext.MEDIUM_INT')
-  @DocsEditable()
-  static const int MEDIUM_INT = 0x8DF4;
-
-  @DomName('WebGLRenderingContext.MIRRORED_REPEAT')
-  @DocsEditable()
-  static const int MIRRORED_REPEAT = 0x8370;
-
-  @DomName('WebGLRenderingContext.NEAREST')
-  @DocsEditable()
-  static const int NEAREST = 0x2600;
-
-  @DomName('WebGLRenderingContext.NEAREST_MIPMAP_LINEAR')
-  @DocsEditable()
-  static const int NEAREST_MIPMAP_LINEAR = 0x2702;
-
-  @DomName('WebGLRenderingContext.NEAREST_MIPMAP_NEAREST')
-  @DocsEditable()
-  static const int NEAREST_MIPMAP_NEAREST = 0x2700;
-
-  @DomName('WebGLRenderingContext.NEVER')
-  @DocsEditable()
-  static const int NEVER = 0x0200;
-
-  @DomName('WebGLRenderingContext.NICEST')
-  @DocsEditable()
-  static const int NICEST = 0x1102;
-
-  @DomName('WebGLRenderingContext.NONE')
-  @DocsEditable()
-  static const int NONE = 0;
-
-  @DomName('WebGLRenderingContext.NOTEQUAL')
-  @DocsEditable()
-  static const int NOTEQUAL = 0x0205;
-
-  @DomName('WebGLRenderingContext.NO_ERROR')
-  @DocsEditable()
-  static const int NO_ERROR = 0;
-
-  @DomName('WebGLRenderingContext.ONE')
-  @DocsEditable()
-  static const int ONE = 1;
-
-  @DomName('WebGLRenderingContext.ONE_MINUS_CONSTANT_ALPHA')
-  @DocsEditable()
-  static const int ONE_MINUS_CONSTANT_ALPHA = 0x8004;
-
-  @DomName('WebGLRenderingContext.ONE_MINUS_CONSTANT_COLOR')
-  @DocsEditable()
-  static const int ONE_MINUS_CONSTANT_COLOR = 0x8002;
-
-  @DomName('WebGLRenderingContext.ONE_MINUS_DST_ALPHA')
-  @DocsEditable()
-  static const int ONE_MINUS_DST_ALPHA = 0x0305;
-
-  @DomName('WebGLRenderingContext.ONE_MINUS_DST_COLOR')
-  @DocsEditable()
-  static const int ONE_MINUS_DST_COLOR = 0x0307;
-
-  @DomName('WebGLRenderingContext.ONE_MINUS_SRC_ALPHA')
-  @DocsEditable()
-  static const int ONE_MINUS_SRC_ALPHA = 0x0303;
-
-  @DomName('WebGLRenderingContext.ONE_MINUS_SRC_COLOR')
-  @DocsEditable()
-  static const int ONE_MINUS_SRC_COLOR = 0x0301;
-
-  @DomName('WebGLRenderingContext.OUT_OF_MEMORY')
-  @DocsEditable()
-  static const int OUT_OF_MEMORY = 0x0505;
-
-  @DomName('WebGLRenderingContext.PACK_ALIGNMENT')
-  @DocsEditable()
-  static const int PACK_ALIGNMENT = 0x0D05;
-
-  @DomName('WebGLRenderingContext.POINTS')
-  @DocsEditable()
-  static const int POINTS = 0x0000;
-
-  @DomName('WebGLRenderingContext.POLYGON_OFFSET_FACTOR')
-  @DocsEditable()
-  static const int POLYGON_OFFSET_FACTOR = 0x8038;
-
-  @DomName('WebGLRenderingContext.POLYGON_OFFSET_FILL')
-  @DocsEditable()
-  static const int POLYGON_OFFSET_FILL = 0x8037;
-
-  @DomName('WebGLRenderingContext.POLYGON_OFFSET_UNITS')
-  @DocsEditable()
-  static const int POLYGON_OFFSET_UNITS = 0x2A00;
-
-  @DomName('WebGLRenderingContext.RED_BITS')
-  @DocsEditable()
-  static const int RED_BITS = 0x0D52;
-
-  @DomName('WebGLRenderingContext.RENDERBUFFER')
-  @DocsEditable()
-  static const int RENDERBUFFER = 0x8D41;
-
-  @DomName('WebGLRenderingContext.RENDERBUFFER_ALPHA_SIZE')
-  @DocsEditable()
-  static const int RENDERBUFFER_ALPHA_SIZE = 0x8D53;
-
-  @DomName('WebGLRenderingContext.RENDERBUFFER_BINDING')
-  @DocsEditable()
-  static const int RENDERBUFFER_BINDING = 0x8CA7;
-
-  @DomName('WebGLRenderingContext.RENDERBUFFER_BLUE_SIZE')
-  @DocsEditable()
-  static const int RENDERBUFFER_BLUE_SIZE = 0x8D52;
-
-  @DomName('WebGLRenderingContext.RENDERBUFFER_DEPTH_SIZE')
-  @DocsEditable()
-  static const int RENDERBUFFER_DEPTH_SIZE = 0x8D54;
-
-  @DomName('WebGLRenderingContext.RENDERBUFFER_GREEN_SIZE')
-  @DocsEditable()
-  static const int RENDERBUFFER_GREEN_SIZE = 0x8D51;
-
-  @DomName('WebGLRenderingContext.RENDERBUFFER_HEIGHT')
-  @DocsEditable()
-  static const int RENDERBUFFER_HEIGHT = 0x8D43;
-
-  @DomName('WebGLRenderingContext.RENDERBUFFER_INTERNAL_FORMAT')
-  @DocsEditable()
-  static const int RENDERBUFFER_INTERNAL_FORMAT = 0x8D44;
-
-  @DomName('WebGLRenderingContext.RENDERBUFFER_RED_SIZE')
-  @DocsEditable()
-  static const int RENDERBUFFER_RED_SIZE = 0x8D50;
-
-  @DomName('WebGLRenderingContext.RENDERBUFFER_STENCIL_SIZE')
-  @DocsEditable()
-  static const int RENDERBUFFER_STENCIL_SIZE = 0x8D55;
-
-  @DomName('WebGLRenderingContext.RENDERBUFFER_WIDTH')
-  @DocsEditable()
-  static const int RENDERBUFFER_WIDTH = 0x8D42;
-
-  @DomName('WebGLRenderingContext.RENDERER')
-  @DocsEditable()
-  static const int RENDERER = 0x1F01;
-
-  @DomName('WebGLRenderingContext.REPEAT')
-  @DocsEditable()
-  static const int REPEAT = 0x2901;
-
-  @DomName('WebGLRenderingContext.REPLACE')
-  @DocsEditable()
-  static const int REPLACE = 0x1E01;
-
-  @DomName('WebGLRenderingContext.RGB')
-  @DocsEditable()
-  static const int RGB = 0x1907;
-
-  @DomName('WebGLRenderingContext.RGB565')
-  @DocsEditable()
-  static const int RGB565 = 0x8D62;
-
-  @DomName('WebGLRenderingContext.RGB5_A1')
-  @DocsEditable()
-  static const int RGB5_A1 = 0x8057;
-
-  @DomName('WebGLRenderingContext.RGBA')
-  @DocsEditable()
-  static const int RGBA = 0x1908;
-
-  @DomName('WebGLRenderingContext.RGBA4')
-  @DocsEditable()
-  static const int RGBA4 = 0x8056;
-
-  @DomName('WebGLRenderingContext.SAMPLER_2D')
-  @DocsEditable()
-  static const int SAMPLER_2D = 0x8B5E;
-
-  @DomName('WebGLRenderingContext.SAMPLER_CUBE')
-  @DocsEditable()
-  static const int SAMPLER_CUBE = 0x8B60;
-
-  @DomName('WebGLRenderingContext.SAMPLES')
-  @DocsEditable()
-  static const int SAMPLES = 0x80A9;
-
-  @DomName('WebGLRenderingContext.SAMPLE_ALPHA_TO_COVERAGE')
-  @DocsEditable()
-  static const int SAMPLE_ALPHA_TO_COVERAGE = 0x809E;
-
-  @DomName('WebGLRenderingContext.SAMPLE_BUFFERS')
-  @DocsEditable()
-  static const int SAMPLE_BUFFERS = 0x80A8;
-
-  @DomName('WebGLRenderingContext.SAMPLE_COVERAGE')
-  @DocsEditable()
-  static const int SAMPLE_COVERAGE = 0x80A0;
-
-  @DomName('WebGLRenderingContext.SAMPLE_COVERAGE_INVERT')
-  @DocsEditable()
-  static const int SAMPLE_COVERAGE_INVERT = 0x80AB;
-
-  @DomName('WebGLRenderingContext.SAMPLE_COVERAGE_VALUE')
-  @DocsEditable()
-  static const int SAMPLE_COVERAGE_VALUE = 0x80AA;
-
-  @DomName('WebGLRenderingContext.SCISSOR_BOX')
-  @DocsEditable()
-  static const int SCISSOR_BOX = 0x0C10;
-
-  @DomName('WebGLRenderingContext.SCISSOR_TEST')
-  @DocsEditable()
-  static const int SCISSOR_TEST = 0x0C11;
-
-  @DomName('WebGLRenderingContext.SHADER_TYPE')
-  @DocsEditable()
-  static const int SHADER_TYPE = 0x8B4F;
-
-  @DomName('WebGLRenderingContext.SHADING_LANGUAGE_VERSION')
-  @DocsEditable()
-  static const int SHADING_LANGUAGE_VERSION = 0x8B8C;
-
-  @DomName('WebGLRenderingContext.SHORT')
-  @DocsEditable()
-  static const int SHORT = 0x1402;
-
-  @DomName('WebGLRenderingContext.SRC_ALPHA')
-  @DocsEditable()
-  static const int SRC_ALPHA = 0x0302;
-
-  @DomName('WebGLRenderingContext.SRC_ALPHA_SATURATE')
-  @DocsEditable()
-  static const int SRC_ALPHA_SATURATE = 0x0308;
-
-  @DomName('WebGLRenderingContext.SRC_COLOR')
-  @DocsEditable()
-  static const int SRC_COLOR = 0x0300;
-
-  @DomName('WebGLRenderingContext.STATIC_DRAW')
-  @DocsEditable()
-  static const int STATIC_DRAW = 0x88E4;
-
-  @DomName('WebGLRenderingContext.STENCIL_ATTACHMENT')
-  @DocsEditable()
-  static const int STENCIL_ATTACHMENT = 0x8D20;
-
-  @DomName('WebGLRenderingContext.STENCIL_BACK_FAIL')
-  @DocsEditable()
-  static const int STENCIL_BACK_FAIL = 0x8801;
-
-  @DomName('WebGLRenderingContext.STENCIL_BACK_FUNC')
-  @DocsEditable()
-  static const int STENCIL_BACK_FUNC = 0x8800;
-
-  @DomName('WebGLRenderingContext.STENCIL_BACK_PASS_DEPTH_FAIL')
-  @DocsEditable()
-  static const int STENCIL_BACK_PASS_DEPTH_FAIL = 0x8802;
-
-  @DomName('WebGLRenderingContext.STENCIL_BACK_PASS_DEPTH_PASS')
-  @DocsEditable()
-  static const int STENCIL_BACK_PASS_DEPTH_PASS = 0x8803;
-
-  @DomName('WebGLRenderingContext.STENCIL_BACK_REF')
-  @DocsEditable()
-  static const int STENCIL_BACK_REF = 0x8CA3;
-
-  @DomName('WebGLRenderingContext.STENCIL_BACK_VALUE_MASK')
-  @DocsEditable()
-  static const int STENCIL_BACK_VALUE_MASK = 0x8CA4;
-
-  @DomName('WebGLRenderingContext.STENCIL_BACK_WRITEMASK')
-  @DocsEditable()
-  static const int STENCIL_BACK_WRITEMASK = 0x8CA5;
-
-  @DomName('WebGLRenderingContext.STENCIL_BITS')
-  @DocsEditable()
-  static const int STENCIL_BITS = 0x0D57;
-
-  @DomName('WebGLRenderingContext.STENCIL_BUFFER_BIT')
-  @DocsEditable()
-  static const int STENCIL_BUFFER_BIT = 0x00000400;
-
-  @DomName('WebGLRenderingContext.STENCIL_CLEAR_VALUE')
-  @DocsEditable()
-  static const int STENCIL_CLEAR_VALUE = 0x0B91;
-
-  @DomName('WebGLRenderingContext.STENCIL_FAIL')
-  @DocsEditable()
-  static const int STENCIL_FAIL = 0x0B94;
-
-  @DomName('WebGLRenderingContext.STENCIL_FUNC')
-  @DocsEditable()
-  static const int STENCIL_FUNC = 0x0B92;
-
-  @DomName('WebGLRenderingContext.STENCIL_INDEX')
-  @DocsEditable()
-  static const int STENCIL_INDEX = 0x1901;
-
-  @DomName('WebGLRenderingContext.STENCIL_INDEX8')
-  @DocsEditable()
-  static const int STENCIL_INDEX8 = 0x8D48;
-
-  @DomName('WebGLRenderingContext.STENCIL_PASS_DEPTH_FAIL')
-  @DocsEditable()
-  static const int STENCIL_PASS_DEPTH_FAIL = 0x0B95;
-
-  @DomName('WebGLRenderingContext.STENCIL_PASS_DEPTH_PASS')
-  @DocsEditable()
-  static const int STENCIL_PASS_DEPTH_PASS = 0x0B96;
-
-  @DomName('WebGLRenderingContext.STENCIL_REF')
-  @DocsEditable()
-  static const int STENCIL_REF = 0x0B97;
-
-  @DomName('WebGLRenderingContext.STENCIL_TEST')
-  @DocsEditable()
-  static const int STENCIL_TEST = 0x0B90;
-
-  @DomName('WebGLRenderingContext.STENCIL_VALUE_MASK')
-  @DocsEditable()
-  static const int STENCIL_VALUE_MASK = 0x0B93;
-
-  @DomName('WebGLRenderingContext.STENCIL_WRITEMASK')
-  @DocsEditable()
-  static const int STENCIL_WRITEMASK = 0x0B98;
-
-  @DomName('WebGLRenderingContext.STREAM_DRAW')
-  @DocsEditable()
-  static const int STREAM_DRAW = 0x88E0;
-
-  @DomName('WebGLRenderingContext.SUBPIXEL_BITS')
-  @DocsEditable()
-  static const int SUBPIXEL_BITS = 0x0D50;
-
-  @DomName('WebGLRenderingContext.TEXTURE')
-  @DocsEditable()
-  static const int TEXTURE = 0x1702;
-
-  @DomName('WebGLRenderingContext.TEXTURE0')
-  @DocsEditable()
-  static const int TEXTURE0 = 0x84C0;
-
-  @DomName('WebGLRenderingContext.TEXTURE1')
-  @DocsEditable()
-  static const int TEXTURE1 = 0x84C1;
-
-  @DomName('WebGLRenderingContext.TEXTURE10')
-  @DocsEditable()
-  static const int TEXTURE10 = 0x84CA;
-
-  @DomName('WebGLRenderingContext.TEXTURE11')
-  @DocsEditable()
-  static const int TEXTURE11 = 0x84CB;
-
-  @DomName('WebGLRenderingContext.TEXTURE12')
-  @DocsEditable()
-  static const int TEXTURE12 = 0x84CC;
-
-  @DomName('WebGLRenderingContext.TEXTURE13')
-  @DocsEditable()
-  static const int TEXTURE13 = 0x84CD;
-
-  @DomName('WebGLRenderingContext.TEXTURE14')
-  @DocsEditable()
-  static const int TEXTURE14 = 0x84CE;
-
-  @DomName('WebGLRenderingContext.TEXTURE15')
-  @DocsEditable()
-  static const int TEXTURE15 = 0x84CF;
-
-  @DomName('WebGLRenderingContext.TEXTURE16')
-  @DocsEditable()
-  static const int TEXTURE16 = 0x84D0;
-
-  @DomName('WebGLRenderingContext.TEXTURE17')
-  @DocsEditable()
-  static const int TEXTURE17 = 0x84D1;
-
-  @DomName('WebGLRenderingContext.TEXTURE18')
-  @DocsEditable()
-  static const int TEXTURE18 = 0x84D2;
-
-  @DomName('WebGLRenderingContext.TEXTURE19')
-  @DocsEditable()
-  static const int TEXTURE19 = 0x84D3;
-
-  @DomName('WebGLRenderingContext.TEXTURE2')
-  @DocsEditable()
-  static const int TEXTURE2 = 0x84C2;
-
-  @DomName('WebGLRenderingContext.TEXTURE20')
-  @DocsEditable()
-  static const int TEXTURE20 = 0x84D4;
-
-  @DomName('WebGLRenderingContext.TEXTURE21')
-  @DocsEditable()
-  static const int TEXTURE21 = 0x84D5;
-
-  @DomName('WebGLRenderingContext.TEXTURE22')
-  @DocsEditable()
-  static const int TEXTURE22 = 0x84D6;
-
-  @DomName('WebGLRenderingContext.TEXTURE23')
-  @DocsEditable()
-  static const int TEXTURE23 = 0x84D7;
-
-  @DomName('WebGLRenderingContext.TEXTURE24')
-  @DocsEditable()
-  static const int TEXTURE24 = 0x84D8;
-
-  @DomName('WebGLRenderingContext.TEXTURE25')
-  @DocsEditable()
-  static const int TEXTURE25 = 0x84D9;
-
-  @DomName('WebGLRenderingContext.TEXTURE26')
-  @DocsEditable()
-  static const int TEXTURE26 = 0x84DA;
-
-  @DomName('WebGLRenderingContext.TEXTURE27')
-  @DocsEditable()
-  static const int TEXTURE27 = 0x84DB;
-
-  @DomName('WebGLRenderingContext.TEXTURE28')
-  @DocsEditable()
-  static const int TEXTURE28 = 0x84DC;
-
-  @DomName('WebGLRenderingContext.TEXTURE29')
-  @DocsEditable()
-  static const int TEXTURE29 = 0x84DD;
-
-  @DomName('WebGLRenderingContext.TEXTURE3')
-  @DocsEditable()
-  static const int TEXTURE3 = 0x84C3;
-
-  @DomName('WebGLRenderingContext.TEXTURE30')
-  @DocsEditable()
-  static const int TEXTURE30 = 0x84DE;
-
-  @DomName('WebGLRenderingContext.TEXTURE31')
-  @DocsEditable()
-  static const int TEXTURE31 = 0x84DF;
-
-  @DomName('WebGLRenderingContext.TEXTURE4')
-  @DocsEditable()
-  static const int TEXTURE4 = 0x84C4;
-
-  @DomName('WebGLRenderingContext.TEXTURE5')
-  @DocsEditable()
-  static const int TEXTURE5 = 0x84C5;
-
-  @DomName('WebGLRenderingContext.TEXTURE6')
-  @DocsEditable()
-  static const int TEXTURE6 = 0x84C6;
-
-  @DomName('WebGLRenderingContext.TEXTURE7')
-  @DocsEditable()
-  static const int TEXTURE7 = 0x84C7;
-
-  @DomName('WebGLRenderingContext.TEXTURE8')
-  @DocsEditable()
-  static const int TEXTURE8 = 0x84C8;
-
-  @DomName('WebGLRenderingContext.TEXTURE9')
-  @DocsEditable()
-  static const int TEXTURE9 = 0x84C9;
-
-  @DomName('WebGLRenderingContext.TEXTURE_2D')
-  @DocsEditable()
-  static const int TEXTURE_2D = 0x0DE1;
-
-  @DomName('WebGLRenderingContext.TEXTURE_BINDING_2D')
-  @DocsEditable()
-  static const int TEXTURE_BINDING_2D = 0x8069;
-
-  @DomName('WebGLRenderingContext.TEXTURE_BINDING_CUBE_MAP')
-  @DocsEditable()
-  static const int TEXTURE_BINDING_CUBE_MAP = 0x8514;
-
-  @DomName('WebGLRenderingContext.TEXTURE_CUBE_MAP')
-  @DocsEditable()
-  static const int TEXTURE_CUBE_MAP = 0x8513;
-
-  @DomName('WebGLRenderingContext.TEXTURE_CUBE_MAP_NEGATIVE_X')
-  @DocsEditable()
-  static const int TEXTURE_CUBE_MAP_NEGATIVE_X = 0x8516;
-
-  @DomName('WebGLRenderingContext.TEXTURE_CUBE_MAP_NEGATIVE_Y')
-  @DocsEditable()
-  static const int TEXTURE_CUBE_MAP_NEGATIVE_Y = 0x8518;
-
-  @DomName('WebGLRenderingContext.TEXTURE_CUBE_MAP_NEGATIVE_Z')
-  @DocsEditable()
-  static const int TEXTURE_CUBE_MAP_NEGATIVE_Z = 0x851A;
-
-  @DomName('WebGLRenderingContext.TEXTURE_CUBE_MAP_POSITIVE_X')
-  @DocsEditable()
-  static const int TEXTURE_CUBE_MAP_POSITIVE_X = 0x8515;
-
-  @DomName('WebGLRenderingContext.TEXTURE_CUBE_MAP_POSITIVE_Y')
-  @DocsEditable()
-  static const int TEXTURE_CUBE_MAP_POSITIVE_Y = 0x8517;
-
-  @DomName('WebGLRenderingContext.TEXTURE_CUBE_MAP_POSITIVE_Z')
-  @DocsEditable()
-  static const int TEXTURE_CUBE_MAP_POSITIVE_Z = 0x8519;
-
-  @DomName('WebGLRenderingContext.TEXTURE_MAG_FILTER')
-  @DocsEditable()
-  static const int TEXTURE_MAG_FILTER = 0x2800;
-
-  @DomName('WebGLRenderingContext.TEXTURE_MIN_FILTER')
-  @DocsEditable()
-  static const int TEXTURE_MIN_FILTER = 0x2801;
-
-  @DomName('WebGLRenderingContext.TEXTURE_WRAP_S')
-  @DocsEditable()
-  static const int TEXTURE_WRAP_S = 0x2802;
-
-  @DomName('WebGLRenderingContext.TEXTURE_WRAP_T')
-  @DocsEditable()
-  static const int TEXTURE_WRAP_T = 0x2803;
-
-  @DomName('WebGLRenderingContext.TRIANGLES')
-  @DocsEditable()
-  static const int TRIANGLES = 0x0004;
-
-  @DomName('WebGLRenderingContext.TRIANGLE_FAN')
-  @DocsEditable()
-  static const int TRIANGLE_FAN = 0x0006;
-
-  @DomName('WebGLRenderingContext.TRIANGLE_STRIP')
-  @DocsEditable()
-  static const int TRIANGLE_STRIP = 0x0005;
-
-  @DomName('WebGLRenderingContext.UNPACK_ALIGNMENT')
-  @DocsEditable()
-  static const int UNPACK_ALIGNMENT = 0x0CF5;
-
-  @DomName('WebGLRenderingContext.UNPACK_COLORSPACE_CONVERSION_WEBGL')
-  @DocsEditable()
-  static const int UNPACK_COLORSPACE_CONVERSION_WEBGL = 0x9243;
-
-  @DomName('WebGLRenderingContext.UNPACK_FLIP_Y_WEBGL')
-  @DocsEditable()
-  static const int UNPACK_FLIP_Y_WEBGL = 0x9240;
-
-  @DomName('WebGLRenderingContext.UNPACK_PREMULTIPLY_ALPHA_WEBGL')
-  @DocsEditable()
-  static const int UNPACK_PREMULTIPLY_ALPHA_WEBGL = 0x9241;
-
-  @DomName('WebGLRenderingContext.UNSIGNED_BYTE')
-  @DocsEditable()
-  static const int UNSIGNED_BYTE = 0x1401;
-
-  @DomName('WebGLRenderingContext.UNSIGNED_INT')
-  @DocsEditable()
-  static const int UNSIGNED_INT = 0x1405;
-
-  @DomName('WebGLRenderingContext.UNSIGNED_SHORT')
-  @DocsEditable()
-  static const int UNSIGNED_SHORT = 0x1403;
-
-  @DomName('WebGLRenderingContext.UNSIGNED_SHORT_4_4_4_4')
-  @DocsEditable()
-  static const int UNSIGNED_SHORT_4_4_4_4 = 0x8033;
-
-  @DomName('WebGLRenderingContext.UNSIGNED_SHORT_5_5_5_1')
-  @DocsEditable()
-  static const int UNSIGNED_SHORT_5_5_5_1 = 0x8034;
-
-  @DomName('WebGLRenderingContext.UNSIGNED_SHORT_5_6_5')
-  @DocsEditable()
-  static const int UNSIGNED_SHORT_5_6_5 = 0x8363;
-
-  @DomName('WebGLRenderingContext.VALIDATE_STATUS')
-  @DocsEditable()
-  static const int VALIDATE_STATUS = 0x8B83;
-
-  @DomName('WebGLRenderingContext.VENDOR')
-  @DocsEditable()
-  static const int VENDOR = 0x1F00;
-
-  @DomName('WebGLRenderingContext.VERSION')
-  @DocsEditable()
-  static const int VERSION = 0x1F02;
-
-  @DomName('WebGLRenderingContext.VERTEX_ATTRIB_ARRAY_BUFFER_BINDING')
-  @DocsEditable()
-  static const int VERTEX_ATTRIB_ARRAY_BUFFER_BINDING = 0x889F;
-
-  @DomName('WebGLRenderingContext.VERTEX_ATTRIB_ARRAY_ENABLED')
-  @DocsEditable()
-  static const int VERTEX_ATTRIB_ARRAY_ENABLED = 0x8622;
-
-  @DomName('WebGLRenderingContext.VERTEX_ATTRIB_ARRAY_NORMALIZED')
-  @DocsEditable()
-  static const int VERTEX_ATTRIB_ARRAY_NORMALIZED = 0x886A;
-
-  @DomName('WebGLRenderingContext.VERTEX_ATTRIB_ARRAY_POINTER')
-  @DocsEditable()
-  static const int VERTEX_ATTRIB_ARRAY_POINTER = 0x8645;
-
-  @DomName('WebGLRenderingContext.VERTEX_ATTRIB_ARRAY_SIZE')
-  @DocsEditable()
-  static const int VERTEX_ATTRIB_ARRAY_SIZE = 0x8623;
-
-  @DomName('WebGLRenderingContext.VERTEX_ATTRIB_ARRAY_STRIDE')
-  @DocsEditable()
-  static const int VERTEX_ATTRIB_ARRAY_STRIDE = 0x8624;
-
-  @DomName('WebGLRenderingContext.VERTEX_ATTRIB_ARRAY_TYPE')
-  @DocsEditable()
-  static const int VERTEX_ATTRIB_ARRAY_TYPE = 0x8625;
-
-  @DomName('WebGLRenderingContext.VERTEX_SHADER')
-  @DocsEditable()
-  static const int VERTEX_SHADER = 0x8B31;
-
-  @DomName('WebGLRenderingContext.VIEWPORT')
-  @DocsEditable()
-  static const int VIEWPORT = 0x0BA2;
-
-  @DomName('WebGLRenderingContext.ZERO')
-  @DocsEditable()
-  static const int ZERO = 0;
-
-  // From WebGLRenderingContextBase
-
-  @DomName('WebGLRenderingContext.canvas')
-  @DocsEditable()
-  @Experimental() // untriaged
-  final CanvasElement canvas;
-
-  @DomName('WebGLRenderingContext.drawingBufferHeight')
-  @DocsEditable()
-  final int drawingBufferHeight;
-
-  @DomName('WebGLRenderingContext.drawingBufferWidth')
-  @DocsEditable()
-  final int drawingBufferWidth;
-
-  @DomName('WebGLRenderingContext.activeTexture')
-  @DocsEditable()
-  void activeTexture(int texture) native;
-
-  @DomName('WebGLRenderingContext.attachShader')
-  @DocsEditable()
-  void attachShader(Program program, Shader shader) native;
-
-  @DomName('WebGLRenderingContext.bindAttribLocation')
-  @DocsEditable()
-  void bindAttribLocation(Program program, int index, String name) native;
-
-  @DomName('WebGLRenderingContext.bindBuffer')
-  @DocsEditable()
-  void bindBuffer(int target, Buffer buffer) native;
-
-  @DomName('WebGLRenderingContext.bindFramebuffer')
-  @DocsEditable()
-  void bindFramebuffer(int target, Framebuffer framebuffer) native;
-
-  @DomName('WebGLRenderingContext.bindRenderbuffer')
-  @DocsEditable()
-  void bindRenderbuffer(int target, Renderbuffer renderbuffer) native;
-
-  @DomName('WebGLRenderingContext.bindTexture')
-  @DocsEditable()
-  void bindTexture(int target, Texture texture) native;
-
-  @DomName('WebGLRenderingContext.blendColor')
-  @DocsEditable()
-  void blendColor(num red, num green, num blue, num alpha) native;
-
-  @DomName('WebGLRenderingContext.blendEquation')
-  @DocsEditable()
-  void blendEquation(int mode) native;
-
-  @DomName('WebGLRenderingContext.blendEquationSeparate')
-  @DocsEditable()
-  void blendEquationSeparate(int modeRGB, int modeAlpha) native;
-
-  @DomName('WebGLRenderingContext.blendFunc')
-  @DocsEditable()
-  void blendFunc(int sfactor, int dfactor) native;
-
-  @DomName('WebGLRenderingContext.blendFuncSeparate')
-  @DocsEditable()
-  void blendFuncSeparate(int srcRGB, int dstRGB, int srcAlpha, int dstAlpha) native;
-
-  @JSName('bufferData')
->>>>>>> 0251a5c2
   /**
    * Buffers the specified data.
    *
@@ -3334,14 +2348,9 @@
    */
   @DomName('WebGLRenderingContext.bufferData')
   @DocsEditable()
-<<<<<<< HEAD
   void bufferData(int target, data_OR_size, int usage) native;
 
   @JSName('bufferData')
-=======
-  void bufferByteData(int target, ByteBuffer data, int usage) native;
-
->>>>>>> 0251a5c2
   /**
    * Buffers the specified data.
    *
@@ -3351,7 +2360,6 @@
    */
   @DomName('WebGLRenderingContext.bufferData')
   @DocsEditable()
-<<<<<<< HEAD
   void bufferDataTyped(int target, TypedData data, int usage) native;
 
   @JSName('bufferSubData')
@@ -3366,23 +2374,6 @@
   @DocsEditable()
   void bufferSubByteData(int target, int offset, ByteBuffer data) native;
 
-=======
-  void bufferData(int target, data_OR_size, int usage) native;
-
-  @JSName('bufferData')
-  /**
-   * Buffers the specified data.
-   *
-   * The [bufferData] method is provided for WebGL API compatibility reasons, but
-   * it is highly recommended that you use [bufferDataTyped] or [bufferByteData]
-   * depending on your purposes.
-   */
-  @DomName('WebGLRenderingContext.bufferData')
-  @DocsEditable()
-  void bufferDataTyped(int target, TypedData data, int usage) native;
-
-  @JSName('bufferSubData')
->>>>>>> 0251a5c2
   /**
    * Buffers the specified subset of data.
    *
@@ -3392,14 +2383,9 @@
    */
   @DomName('WebGLRenderingContext.bufferSubData')
   @DocsEditable()
-<<<<<<< HEAD
   void bufferSubData(int target, int offset, data) native;
 
   @JSName('bufferSubData')
-=======
-  void bufferSubByteData(int target, int offset, ByteBuffer data) native;
-
->>>>>>> 0251a5c2
   /**
    * Buffers the specified subset of data.
    *
@@ -3409,7 +2395,6 @@
    */
   @DomName('WebGLRenderingContext.bufferSubData')
   @DocsEditable()
-<<<<<<< HEAD
   void bufferSubDataTyped(int target, int offset, TypedData data) native;
 
   @DomName('WebGLRenderingContext.checkFramebufferStatus')
@@ -3582,7 +2567,7 @@
 
   @DomName('WebGLRenderingContext.getAttachedShaders')
   @DocsEditable()
-  void getAttachedShaders(Program program) native;
+  List<Shader> getAttachedShaders(Program program) native;
 
   @DomName('WebGLRenderingContext.getAttribLocation')
   @DocsEditable()
@@ -3796,406 +2781,6 @@
    */
   @DomName('WebGLRenderingContext.texImage2D')
   @DocsEditable()
-=======
-  void bufferSubData(int target, int offset, data) native;
-
-  @JSName('bufferSubData')
-  /**
-   * Buffers the specified subset of data.
-   *
-   * The [bufferSubData] method is provided for WebGL API compatibility reasons, but
-   * it is highly recommended that you use [bufferSubDataTyped] or [bufferSubByteData]
-   * depending on your purposes.
-   */
-  @DomName('WebGLRenderingContext.bufferSubData')
-  @DocsEditable()
-  void bufferSubDataTyped(int target, int offset, TypedData data) native;
-
-  @DomName('WebGLRenderingContext.checkFramebufferStatus')
-  @DocsEditable()
-  int checkFramebufferStatus(int target) native;
-
-  @DomName('WebGLRenderingContext.clear')
-  @DocsEditable()
-  void clear(int mask) native;
-
-  @DomName('WebGLRenderingContext.clearColor')
-  @DocsEditable()
-  void clearColor(num red, num green, num blue, num alpha) native;
-
-  @DomName('WebGLRenderingContext.clearDepth')
-  @DocsEditable()
-  void clearDepth(num depth) native;
-
-  @DomName('WebGLRenderingContext.clearStencil')
-  @DocsEditable()
-  void clearStencil(int s) native;
-
-  @DomName('WebGLRenderingContext.colorMask')
-  @DocsEditable()
-  void colorMask(bool red, bool green, bool blue, bool alpha) native;
-
-  @DomName('WebGLRenderingContext.compileShader')
-  @DocsEditable()
-  void compileShader(Shader shader) native;
-
-  @DomName('WebGLRenderingContext.compressedTexImage2D')
-  @DocsEditable()
-  void compressedTexImage2D(int target, int level, int internalformat, int width, int height, int border, TypedData data) native;
-
-  @DomName('WebGLRenderingContext.compressedTexSubImage2D')
-  @DocsEditable()
-  void compressedTexSubImage2D(int target, int level, int xoffset, int yoffset, int width, int height, int format, TypedData data) native;
-
-  @DomName('WebGLRenderingContext.copyTexImage2D')
-  @DocsEditable()
-  void copyTexImage2D(int target, int level, int internalformat, int x, int y, int width, int height, int border) native;
-
-  @DomName('WebGLRenderingContext.copyTexSubImage2D')
-  @DocsEditable()
-  void copyTexSubImage2D(int target, int level, int xoffset, int yoffset, int x, int y, int width, int height) native;
-
-  @DomName('WebGLRenderingContext.createBuffer')
-  @DocsEditable()
-  Buffer createBuffer() native;
-
-  @DomName('WebGLRenderingContext.createFramebuffer')
-  @DocsEditable()
-  Framebuffer createFramebuffer() native;
-
-  @DomName('WebGLRenderingContext.createProgram')
-  @DocsEditable()
-  Program createProgram() native;
-
-  @DomName('WebGLRenderingContext.createRenderbuffer')
-  @DocsEditable()
-  Renderbuffer createRenderbuffer() native;
-
-  @DomName('WebGLRenderingContext.createShader')
-  @DocsEditable()
-  Shader createShader(int type) native;
-
-  @DomName('WebGLRenderingContext.createTexture')
-  @DocsEditable()
-  Texture createTexture() native;
-
-  @DomName('WebGLRenderingContext.cullFace')
-  @DocsEditable()
-  void cullFace(int mode) native;
-
-  @DomName('WebGLRenderingContext.deleteBuffer')
-  @DocsEditable()
-  void deleteBuffer(Buffer buffer) native;
-
-  @DomName('WebGLRenderingContext.deleteFramebuffer')
-  @DocsEditable()
-  void deleteFramebuffer(Framebuffer framebuffer) native;
-
-  @DomName('WebGLRenderingContext.deleteProgram')
-  @DocsEditable()
-  void deleteProgram(Program program) native;
-
-  @DomName('WebGLRenderingContext.deleteRenderbuffer')
-  @DocsEditable()
-  void deleteRenderbuffer(Renderbuffer renderbuffer) native;
-
-  @DomName('WebGLRenderingContext.deleteShader')
-  @DocsEditable()
-  void deleteShader(Shader shader) native;
-
-  @DomName('WebGLRenderingContext.deleteTexture')
-  @DocsEditable()
-  void deleteTexture(Texture texture) native;
-
-  @DomName('WebGLRenderingContext.depthFunc')
-  @DocsEditable()
-  void depthFunc(int func) native;
-
-  @DomName('WebGLRenderingContext.depthMask')
-  @DocsEditable()
-  void depthMask(bool flag) native;
-
-  @DomName('WebGLRenderingContext.depthRange')
-  @DocsEditable()
-  void depthRange(num zNear, num zFar) native;
-
-  @DomName('WebGLRenderingContext.detachShader')
-  @DocsEditable()
-  void detachShader(Program program, Shader shader) native;
-
-  @DomName('WebGLRenderingContext.disable')
-  @DocsEditable()
-  void disable(int cap) native;
-
-  @DomName('WebGLRenderingContext.disableVertexAttribArray')
-  @DocsEditable()
-  void disableVertexAttribArray(int index) native;
-
-  @DomName('WebGLRenderingContext.drawArrays')
-  @DocsEditable()
-  void drawArrays(int mode, int first, int count) native;
-
-  @DomName('WebGLRenderingContext.drawElements')
-  @DocsEditable()
-  void drawElements(int mode, int count, int type, int offset) native;
-
-  @DomName('WebGLRenderingContext.enable')
-  @DocsEditable()
-  void enable(int cap) native;
-
-  @DomName('WebGLRenderingContext.enableVertexAttribArray')
-  @DocsEditable()
-  void enableVertexAttribArray(int index) native;
-
-  @DomName('WebGLRenderingContext.finish')
-  @DocsEditable()
-  void finish() native;
-
-  @DomName('WebGLRenderingContext.flush')
-  @DocsEditable()
-  void flush() native;
-
-  @DomName('WebGLRenderingContext.framebufferRenderbuffer')
-  @DocsEditable()
-  void framebufferRenderbuffer(int target, int attachment, int renderbuffertarget, Renderbuffer renderbuffer) native;
-
-  @DomName('WebGLRenderingContext.framebufferTexture2D')
-  @DocsEditable()
-  void framebufferTexture2D(int target, int attachment, int textarget, Texture texture, int level) native;
-
-  @DomName('WebGLRenderingContext.frontFace')
-  @DocsEditable()
-  void frontFace(int mode) native;
-
-  @DomName('WebGLRenderingContext.generateMipmap')
-  @DocsEditable()
-  void generateMipmap(int target) native;
-
-  @DomName('WebGLRenderingContext.getActiveAttrib')
-  @DocsEditable()
-  ActiveInfo getActiveAttrib(Program program, int index) native;
-
-  @DomName('WebGLRenderingContext.getActiveUniform')
-  @DocsEditable()
-  ActiveInfo getActiveUniform(Program program, int index) native;
-
-  @DomName('WebGLRenderingContext.getAttachedShaders')
-  @DocsEditable()
-  List<Shader> getAttachedShaders(Program program) native;
-
-  @DomName('WebGLRenderingContext.getAttribLocation')
-  @DocsEditable()
-  int getAttribLocation(Program program, String name) native;
-
-  @DomName('WebGLRenderingContext.getBufferParameter')
-  @DocsEditable()
-  @Creates('int|Null')
-  @Returns('int|Null')
-  Object getBufferParameter(int target, int pname) native;
-
-  @DomName('WebGLRenderingContext.getContextAttributes')
-  @DocsEditable()
-  @Creates('ContextAttributes|=Object')
-  ContextAttributes getContextAttributes() {
-    return convertNativeToDart_ContextAttributes(_getContextAttributes_1());
-  }
-  @JSName('getContextAttributes')
-  @DomName('WebGLRenderingContext.getContextAttributes')
-  @DocsEditable()
-  @Creates('ContextAttributes|=Object')
-  _getContextAttributes_1() native;
-
-  @DomName('WebGLRenderingContext.getError')
-  @DocsEditable()
-  int getError() native;
-
-  @DomName('WebGLRenderingContext.getExtension')
-  @DocsEditable()
-  Object getExtension(String name) native;
-
-  @DomName('WebGLRenderingContext.getFramebufferAttachmentParameter')
-  @DocsEditable()
-  @Creates('int|Renderbuffer|Texture|Null')
-  @Returns('int|Renderbuffer|Texture|Null')
-  Object getFramebufferAttachmentParameter(int target, int attachment, int pname) native;
-
-  @DomName('WebGLRenderingContext.getParameter')
-  @DocsEditable()
-  @Creates('Null|num|String|bool|JSExtendableArray|NativeFloat32List|NativeInt32List|NativeUint32List|Framebuffer|Renderbuffer|Texture')
-  @Returns('Null|num|String|bool|JSExtendableArray|NativeFloat32List|NativeInt32List|NativeUint32List|Framebuffer|Renderbuffer|Texture')
-  Object getParameter(int pname) native;
-
-  @DomName('WebGLRenderingContext.getProgramInfoLog')
-  @DocsEditable()
-  String getProgramInfoLog(Program program) native;
-
-  @DomName('WebGLRenderingContext.getProgramParameter')
-  @DocsEditable()
-  @Creates('int|bool|Null')
-  @Returns('int|bool|Null')
-  Object getProgramParameter(Program program, int pname) native;
-
-  @DomName('WebGLRenderingContext.getRenderbufferParameter')
-  @DocsEditable()
-  @Creates('int|Null')
-  @Returns('int|Null')
-  Object getRenderbufferParameter(int target, int pname) native;
-
-  @DomName('WebGLRenderingContext.getShaderInfoLog')
-  @DocsEditable()
-  String getShaderInfoLog(Shader shader) native;
-
-  @DomName('WebGLRenderingContext.getShaderParameter')
-  @DocsEditable()
-  @Creates('int|bool|Null')
-  @Returns('int|bool|Null')
-  Object getShaderParameter(Shader shader, int pname) native;
-
-  @DomName('WebGLRenderingContext.getShaderPrecisionFormat')
-  @DocsEditable()
-  ShaderPrecisionFormat getShaderPrecisionFormat(int shadertype, int precisiontype) native;
-
-  @DomName('WebGLRenderingContext.getShaderSource')
-  @DocsEditable()
-  String getShaderSource(Shader shader) native;
-
-  @DomName('WebGLRenderingContext.getSupportedExtensions')
-  @DocsEditable()
-  List<String> getSupportedExtensions() native;
-
-  @DomName('WebGLRenderingContext.getTexParameter')
-  @DocsEditable()
-  @Creates('int|Null')
-  @Returns('int|Null')
-  Object getTexParameter(int target, int pname) native;
-
-  @DomName('WebGLRenderingContext.getUniform')
-  @DocsEditable()
-  @Creates('Null|num|String|bool|JSExtendableArray|NativeFloat32List|NativeInt32List|NativeUint32List')
-  @Returns('Null|num|String|bool|JSExtendableArray|NativeFloat32List|NativeInt32List|NativeUint32List')
-  Object getUniform(Program program, UniformLocation location) native;
-
-  @DomName('WebGLRenderingContext.getUniformLocation')
-  @DocsEditable()
-  UniformLocation getUniformLocation(Program program, String name) native;
-
-  @DomName('WebGLRenderingContext.getVertexAttrib')
-  @DocsEditable()
-  @Creates('Null|num|bool|NativeFloat32List|Buffer')
-  @Returns('Null|num|bool|NativeFloat32List|Buffer')
-  Object getVertexAttrib(int index, int pname) native;
-
-  @DomName('WebGLRenderingContext.getVertexAttribOffset')
-  @DocsEditable()
-  int getVertexAttribOffset(int index, int pname) native;
-
-  @DomName('WebGLRenderingContext.hint')
-  @DocsEditable()
-  void hint(int target, int mode) native;
-
-  @DomName('WebGLRenderingContext.isBuffer')
-  @DocsEditable()
-  bool isBuffer(Buffer buffer) native;
-
-  @DomName('WebGLRenderingContext.isContextLost')
-  @DocsEditable()
-  bool isContextLost() native;
-
-  @DomName('WebGLRenderingContext.isEnabled')
-  @DocsEditable()
-  bool isEnabled(int cap) native;
-
-  @DomName('WebGLRenderingContext.isFramebuffer')
-  @DocsEditable()
-  bool isFramebuffer(Framebuffer framebuffer) native;
-
-  @DomName('WebGLRenderingContext.isProgram')
-  @DocsEditable()
-  bool isProgram(Program program) native;
-
-  @DomName('WebGLRenderingContext.isRenderbuffer')
-  @DocsEditable()
-  bool isRenderbuffer(Renderbuffer renderbuffer) native;
-
-  @DomName('WebGLRenderingContext.isShader')
-  @DocsEditable()
-  bool isShader(Shader shader) native;
-
-  @DomName('WebGLRenderingContext.isTexture')
-  @DocsEditable()
-  bool isTexture(Texture texture) native;
-
-  @DomName('WebGLRenderingContext.lineWidth')
-  @DocsEditable()
-  void lineWidth(num width) native;
-
-  @DomName('WebGLRenderingContext.linkProgram')
-  @DocsEditable()
-  void linkProgram(Program program) native;
-
-  @DomName('WebGLRenderingContext.pixelStorei')
-  @DocsEditable()
-  void pixelStorei(int pname, int param) native;
-
-  @DomName('WebGLRenderingContext.polygonOffset')
-  @DocsEditable()
-  void polygonOffset(num factor, num units) native;
-
-  @DomName('WebGLRenderingContext.readPixels')
-  @DocsEditable()
-  void readPixels(int x, int y, int width, int height, int format, int type, TypedData pixels) native;
-
-  @DomName('WebGLRenderingContext.renderbufferStorage')
-  @DocsEditable()
-  void renderbufferStorage(int target, int internalformat, int width, int height) native;
-
-  @DomName('WebGLRenderingContext.sampleCoverage')
-  @DocsEditable()
-  void sampleCoverage(num value, bool invert) native;
-
-  @DomName('WebGLRenderingContext.scissor')
-  @DocsEditable()
-  void scissor(int x, int y, int width, int height) native;
-
-  @DomName('WebGLRenderingContext.shaderSource')
-  @DocsEditable()
-  void shaderSource(Shader shader, String string) native;
-
-  @DomName('WebGLRenderingContext.stencilFunc')
-  @DocsEditable()
-  void stencilFunc(int func, int ref, int mask) native;
-
-  @DomName('WebGLRenderingContext.stencilFuncSeparate')
-  @DocsEditable()
-  void stencilFuncSeparate(int face, int func, int ref, int mask) native;
-
-  @DomName('WebGLRenderingContext.stencilMask')
-  @DocsEditable()
-  void stencilMask(int mask) native;
-
-  @DomName('WebGLRenderingContext.stencilMaskSeparate')
-  @DocsEditable()
-  void stencilMaskSeparate(int face, int mask) native;
-
-  @DomName('WebGLRenderingContext.stencilOp')
-  @DocsEditable()
-  void stencilOp(int fail, int zfail, int zpass) native;
-
-  @DomName('WebGLRenderingContext.stencilOpSeparate')
-  @DocsEditable()
-  void stencilOpSeparate(int face, int fail, int zfail, int zpass) native;
-
-  /**
-   * Updates the currently bound texture to [data].
-   *
-   * The [texImage2D] method is provided for WebGL API compatibility reasons, but it
-   * is highly recommended that you use [texImage2DUntyped] or [texImage2DTyped]
-   * (or for more specificity, the more specialized [texImage2DImageData],
-   * [texImage2DCanvas], [texImage2DVideo]).
-   */
-  @DomName('WebGLRenderingContext.texImage2D')
-  @DocsEditable()
->>>>>>> 0251a5c2
   void texImage2D(int target, int level, int internalformat, int format_OR_width, int height_OR_type, border_OR_canvas_OR_image_OR_pixels_OR_video, [int format, int type, TypedData pixels]) {
     if (pixels != null && type != null && format != null && (border_OR_canvas_OR_image_OR_pixels_OR_video is int)) {
       _texImage2D_1(target, level, internalformat, format_OR_width, height_OR_type, border_OR_canvas_OR_image_OR_pixels_OR_video, format, type, pixels);
