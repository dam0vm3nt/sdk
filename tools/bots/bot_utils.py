#!/usr/bin/env python
#
# Copyright (c) 2012, the Dart project authors.  Please see the AUTHORS file
# for details. All rights reserved. Use of this source code is governed by a
# BSD-style license that can be found in the LICENSE file.

import hashlib
import imp
import os
import subprocess
import sys

DART_DIR = os.path.abspath(
    os.path.normpath(os.path.join(__file__, '..', '..', '..')))

def GetUtils():
  '''Dynamically load the tools/utils.py python module.'''
  return imp.load_source('utils', os.path.join(DART_DIR, 'tools', 'utils.py'))

utils = GetUtils()

SYSTEM_RENAMES = {
  'win32': 'windows',
  'windows': 'windows',
  'win': 'windows',

  'linux': 'linux',
  'linux2': 'linux',
  'lucid32': 'linux',
  'lucid64': 'linux',

  'darwin': 'macos',
  'mac': 'macos',
  'macos': 'macos',
}

ARCH_RENAMES = {
  '32': 'ia32',
  'ia32': 'ia32',

  '64': 'x64',
  'x64': 'x64',
}

class Channel(object):
  BLEEDING_EDGE = 'be'
  DEV = 'dev'
  STABLE = 'stable'
  ALL_CHANNELS = [BLEEDING_EDGE, DEV, STABLE]

class ReleaseType(object):
  RAW = 'raw'
  SIGNED = 'signed'
  RELEASE = 'release'
  ALL_TYPES = [RAW, SIGNED, RELEASE]

class Mode(object):
  RELEASE = 'release'
  DEBUG = 'debug'
  ALL_MODES = [RELEASE, DEBUG]

class GCSNamer(object):
  """
  This class is used for naming objects in our "gs://dart-archive/"
  GoogleCloudStorage bucket. It's structure is as follows:

  For every (channel,revision,release-type) tuple we have a base path:

    gs://dart-archive/channels/{be,dev,stable}
                     /{raw,signed,release}/{revision,latest}/

  Under every base path, the following structure is used:
    - /VERSION
    - /api-docs/dart-api-docs.zip
    - /dartium/{chromedriver,content_shell,dartium}
         -{linux,macos,windows}-{ia32,x64}-release.zip
    - /sdk/dartsdk-{linux,macos,windows}-{ia32,x64}-release.zip
    - /editor/darteditor-{linux,macos,windows}-{ia32,x64}.zip
    - /editor/darteditor-installer-macos-{ia32,x64}.dmg
    - /editor-eclipse-update
         /{index.html,features/,plugins/,artifacts.jar,content.jar}
  """
  def __init__(self, channel=Channel.BLEEDING_EDGE,
      release_type=ReleaseType.RAW):
    assert channel in Channel.ALL_CHANNELS
    assert release_type in ReleaseType.ALL_TYPES

    self.channel = channel
    self.release_type = release_type
    self.bucket = 'gs://dart-archive'

  # Functions for quering complete gs:// filepaths

  def version_filepath(self, revision):
    return '%s/channels/%s/%s/%s/VERSION' % (self.bucket, self.channel,
        self.release_type, revision)

  def editor_zipfilepath(self, revision, system, arch):
    return '/'.join([self.editor_directory(revision),
      self.editor_zipfilename(system, arch)])

  def editor_installer_filepath(self, revision, system, arch, extension):
    return '/'.join([self.editor_directory(revision),
      self.editor_installer_filename(system, arch, extension)])

  def sdk_zipfilepath(self, revision, system, arch, mode):
    return '/'.join([self.sdk_directory(revision),
      self.sdk_zipfilename(system, arch, mode)])

  def dartium_variant_zipfilepath(self, revision, name, system, arch, mode):
    return '/'.join([self.dartium_directory(revision),
      self.dartium_variant_zipfilename(name, system, arch, mode)])

  def apidocs_zipfilepath(self, revision):
    return '/'.join([self.apidocs_directory(revision),
      self.apidocs_zipfilename()])

  # Functions for querying gs:// directories

  def dartium_directory(self, revision):
    return self._variant_directory('dartium', revision)

  def sdk_directory(self, revision):
    return self._variant_directory('sdk', revision)

  def editor_directory(self, revision):
    return self._variant_directory('editor', revision)

  def editor_eclipse_update_directory(self, revision):
    return self._variant_directory('editor-eclipse-update', revision)

  def apidocs_directory(self, revision):
    return self._variant_directory('api-docs', revision)

  def misc_directory(self, revision):
    return self._variant_directory('misc', revision)

  def _variant_directory(self, name, revision):
    return '%s/channels/%s/%s/%s/%s' % (self.bucket, self.channel,
        self.release_type, revision, name)

  # Functions for quering filenames

  def apidocs_zipfilename(self):
    return 'dart-api-docs.zip'

  def editor_zipfilename(self, system, arch):
    return 'darteditor-%s-%s.zip' % (
        SYSTEM_RENAMES[system], ARCH_RENAMES[arch])

  def editor_installer_filename(self, system, arch, extension):
    assert extension in ['dmg', 'msi']
    return 'darteditor-installer-%s-%s.%s' % (
        SYSTEM_RENAMES[system], ARCH_RENAMES[arch], extension)

  def sdk_zipfilename(self, system, arch, mode):
    assert mode in Mode.ALL_MODES
    return 'dartsdk-%s-%s-%s.zip' % (
        SYSTEM_RENAMES[system], ARCH_RENAMES[arch], mode)

  def dartium_variant_zipfilename(self, name, system, arch, mode):
    assert name in ['chromedriver', 'dartium', 'content_shell']
    assert mode in Mode.ALL_MODES
    return '%s-%s-%s-%s.zip' % (
        name, SYSTEM_RENAMES[system], ARCH_RENAMES[arch], mode)

class GCSNamerApiDocs(object):
  def __init__(self, channel=Channel.BLEEDING_EDGE):
    assert channel in Channel.ALL_CHANNELS

    self.channel = channel
    self.bucket = 'gs://dartlang-api-docs'

  def docs_dirpath(self, revision):
    assert len('%s' % revision) > 0
    return '%s/channels/%s/%s' % (self.bucket, self.channel, revision)

  def docs_latestpath(self, revision):
    assert len('%s' % revision) > 0
    return '%s/channels/%s/latest.txt' % (self.bucket, self.channel)

<<<<<<< HEAD
def run(command, env=None, shell=False):
=======
def run(command, env=None, shell=False, throw_on_error=True):
>>>>>>> 3485989a
  print "Running command: ", command

  p = subprocess.Popen(command, stdout=subprocess.PIPE,
                       stderr=subprocess.PIPE, env=env, shell=shell)
  (stdout, stderr) = p.communicate()
  if throw_on_error and p.returncode != 0:
    print >> sys.stderr, "Failed to execute '%s'. Exit code: %s." % (
        command, p.returncode)
    print >> sys.stderr, "stdout: ", stdout
    print >> sys.stderr, "stderr: ", stderr
    raise Exception("Failed to execute %s." % command)
  return (stdout, stderr, p.returncode)

class GSUtil(object):
  GSUTIL_IS_SHELL_SCRIPT = False
  GSUTIL_PATH = None

  def _layzCalculateGSUtilPath(self):
    if not GSUtil.GSUTIL_PATH:
      buildbot_gsutil = utils.GetBuildbotGSUtilPath()
      if os.path.isfile(buildbot_gsutil):
        GSUtil.GSUTIL_IS_SHELL_SCRIPT = True
        GSUtil.GSUTIL_PATH = buildbot_gsutil
      else:
        dart_gsutil = os.path.join(DART_DIR, 'third_party', 'gsutil', 'gsutil')
        possible_locations = (list(os.environ['PATH'].split(os.pathsep))
            + [dart_gsutil])
        for directory in possible_locations:
          location = os.path.join(directory, 'gsutil')
          if os.path.isfile(location):
            GSUtil.GSUTIL_IS_SHELL_SCRIPT = False
            GSUtil.GSUTIL_PATH = location
            break
      assert GSUtil.GSUTIL_PATH

  def execute(self, gsutil_args):
    self._layzCalculateGSUtilPath()

    env = dict(os.environ)
    # If we're on the buildbot, we use a specific boto file.
    if utils.GetUserName() == 'chrome-bot':
      boto_config = {
        'linux': '/mnt/data/b/build/site_config/.boto',
        'macos': '/Volumes/data/b/build/site_config/.boto',
        'win32': r'e:\b\build\site_config\.boto',
      }[utils.GuessOS()]
      env['AWS_CREDENTIAL_FILE'] = boto_config
      env['BOTO_CONFIG'] = boto_config

    if GSUtil.GSUTIL_IS_SHELL_SCRIPT:
      gsutil_command = [GSUtil.GSUTIL_PATH]
    else:
      gsutil_command = [sys.executable, GSUtil.GSUTIL_PATH]

    run(gsutil_command + gsutil_args, env=env,
        shell=(GSUtil.GSUTIL_IS_SHELL_SCRIPT and sys.platform == 'win32'))

  def upload(self, local_path, remote_path, recursive=False, public=False):
    assert remote_path.startswith('gs://')

    args = ['cp']
    if public:
      args += ['-a', 'public-read']
    if recursive:
      args += ['-R']
    args += [local_path, remote_path]
    self.execute(args)

  def remove(self, remote_path, recursive=False):
    assert remote_path.startswith('gs://')

    args = ['rm']
    if recursive:
      args += ['-R']
    args += [remote_path]
    self.execute(args)

def CalculateChecksum(filename):
  """Calculate the MD5 checksum for filename."""

  md5 = hashlib.md5()

  with open(filename, 'rb') as f:
    data = f.read(65536)
    while len(data) > 0:
      md5.update(data)
      data = f.read(65536)

  return md5.hexdigest()

def CreateChecksumFile(filename, mangled_filename=None):
  """Create and upload an MD5 checksum file for filename."""
  if not mangled_filename:
    mangled_filename = os.path.basename(filename)

  checksum = CalculateChecksum(filename)
  checksum_filename = '%s.md5sum' % filename

  with open(checksum_filename, 'w') as f:
    f.write('%s *%s' % (checksum, mangled_filename))

  return checksum_filename<|MERGE_RESOLUTION|>--- conflicted
+++ resolved
@@ -77,6 +77,7 @@
     - /sdk/dartsdk-{linux,macos,windows}-{ia32,x64}-release.zip
     - /editor/darteditor-{linux,macos,windows}-{ia32,x64}.zip
     - /editor/darteditor-installer-macos-{ia32,x64}.dmg
+    - /editor/darteditor-installer-windows-{ia32,x64}.msi
     - /editor-eclipse-update
          /{index.html,features/,plugins/,artifacts.jar,content.jar}
   """
@@ -179,11 +180,7 @@
     assert len('%s' % revision) > 0
     return '%s/channels/%s/latest.txt' % (self.bucket, self.channel)
 
-<<<<<<< HEAD
-def run(command, env=None, shell=False):
-=======
 def run(command, env=None, shell=False, throw_on_error=True):
->>>>>>> 3485989a
   print "Running command: ", command
 
   p = subprocess.Popen(command, stdout=subprocess.PIPE,
