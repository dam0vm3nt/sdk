--- conflicted
+++ resolved
@@ -1195,12 +1195,8 @@
 
     parameters = info.ParametersAsListOfVariables(None,
                                                   self._type_registry if self._dart_use_blink else None,
-<<<<<<< HEAD
-                                                  dart_js_interop)
-=======
                                                   dart_js_interop,
                                                   self)
->>>>>>> 3e5214ab
     dart_declaration = '%s%s %s(%s)' % (
         'static ' if info.IsStatic() else '',
         return_type,
