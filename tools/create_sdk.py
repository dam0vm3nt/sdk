#!/usr/bin/env python
#
# Copyright (c) 2012, the Dart project authors.  Please see the AUTHORS file
# for details. All rights reserved. Use of this source code is governed by a
# BSD-style license that can be found in the LICENSE file.
#
# A script which will be invoked from gyp to create an SDK.
#
# Usage: create_sdk.py sdk_directory
#
# The SDK will be used either from the command-line or from the editor.
# Top structure is
#
# ..dart-sdk/
# ....bin/
# ......dart or dart.exe (executable)
# ......dart.lib (import library for VM native extensions on Windows)
# ......dartdoc
# ......dartfmt
# ......dart2js
# ......dartanalyzer
# ......pub
# ......snapshots/
# ........analysis_server.dart.snapshot
# ........dart2js.dart.snapshot
# ........dartanalyzer.dart.snapshot
# ........dartdoc.dart.snapshot
# ........dartfmt.dart.snapshot
# ........pub.dart.snapshot
# ........utils_wrapper.dart.snapshot
#.........resources/
#...........dartdoc/
#..............packages
#.............resources/
#.............templates/
# ....include/
# ......dart_api.h
# ......dart_mirrors_api.h
# ......dart_native_api.h
# ......dart_tools_api.h
# ....lib/
# ......dart_client.platform
# ......dart_server.platform
# ......dart_shared.platform
# ......dart2dart.platform
# ......_internal/
# ......async/
# ......collection/
# ......convert/
# ......core/
# ......html/
# ......internal/
# ......io/
# ......isolate/
# ......js/
# ......math/
# ......mirrors/
# ......typed_data/
# ......api_readme.md
# ....util/
# ......(more will come here)


import optparse
import os
import re
import sys
import subprocess

import utils


HOST_OS = utils.GuessOS()

# TODO(dgrove): Only import modules following Google style guide.
from os.path import basename, dirname, join, realpath, exists

# TODO(dgrove): Only import modules following Google style guide.
from shutil import copyfile, copymode, copytree, ignore_patterns, rmtree, move


def GetOptions():
  options = optparse.OptionParser(usage='usage: %prog [options]')
  options.add_option("--sdk_output_dir",
      help='Where to output the sdk')
  options.add_option("--snapshot_location",
      help='Location of the snapshots.')
  return options.parse_args()


def ReplaceInFiles(paths, subs):
  """Reads a series of files, applies a series of substitutions to each, and
     saves them back out. subs should by a list of (pattern, replace) tuples."""
  for path in paths:
    contents = open(path).read()
    for pattern, replace in subs:
      contents = re.sub(pattern, replace, contents)

    dest = open(path, 'w')
    dest.write(contents)
    dest.close()


def Copy(src, dest):
  copyfile(src, dest)
  copymode(src, dest)


def CopyShellScript(src_file, dest_dir):
  """Copies a shell/batch script to the given destination directory. Handles
     using the appropriate platform-specific file extension."""
  file_extension = ''
  if HOST_OS == 'win32':
    file_extension = '.bat'

  # If we're copying an SDK-specific shell script, strip off the suffix.
  dest_file = basename(src_file)
  if dest_file.endswith('_sdk'):
    dest_file = dest_file.replace('_sdk', '')

  src = src_file + file_extension
  dest = join(dest_dir, dest_file + file_extension)
  Copy(src, dest)


def CopyDartScripts(home, sdk_root):
<<<<<<< HEAD
  for executable in ['dart2js_sdk', 'dartanalyzer_sdk', 'dartfmt_sdk', 'docgen',
                     'dartdocgen', 'pub_sdk', 'dartdoc']:
=======
  for executable in ['dart2js_sdk', 'dartanalyzer_sdk', 'dartfmt_sdk',
                     'pub_sdk', 'dartdoc']:
>>>>>>> 71b3d5ab
    CopyShellScript(os.path.join(home, 'sdk', 'bin', executable),
                    os.path.join(sdk_root, 'bin'))


def CopySnapshots(snapshots, sdk_root):
  for snapshot in ['analysis_server', 'dart2js', 'dartanalyzer', 'dartfmt',
                   'utils_wrapper', 'pub', 'dartdoc']:
    snapshot += '.dart.snapshot'
    copyfile(join(snapshots, snapshot),
             join(sdk_root, 'bin', 'snapshots', snapshot))

def CopyDartdocResources(home,sdk_root):
  RESOURCE_DIR = join(sdk_root, 'bin', 'snapshots', 'resources')
  DARTDOC = join(RESOURCE_DIR, 'dartdoc')

  copytree(join(home, 'third_party', 'pkg', 'dartdoc', 'lib', 'templates'),
           join(DARTDOC, 'templates'))
  copytree(join(home, 'third_party', 'pkg', 'dartdoc', 'lib', 'resources'),
           join(DARTDOC, 'resources'))
  # write the .packages file
  PACKAGES_FILE = join(DARTDOC, '.packages')
  packages_file = open(PACKAGES_FILE, 'w')
  packages_file.write('dartdoc:.')
  packages_file.close() 


def Main():
  # Pull in all of the gypi files which will be munged into the sdk.
  HOME = dirname(dirname(realpath(__file__)))

  (options, args) = GetOptions()

  SDK = options.sdk_output_dir
  SDK_tmp = '%s.tmp' % SDK

  SNAPSHOT = options.snapshot_location

  # TODO(dgrove) - deal with architectures that are not ia32.

  if exists(SDK):
    rmtree(SDK)

  if exists(SDK_tmp):
    rmtree(SDK_tmp)

  os.makedirs(SDK_tmp)

  # Create and populate sdk/bin.
  BIN = join(SDK_tmp, 'bin')
  os.makedirs(BIN)

  os.makedirs(join(BIN, 'snapshots'))

  # Copy the Dart VM binary and the Windows Dart VM link library
  # into sdk/bin.
  #
  # TODO(dgrove) - deal with architectures that are not ia32.
  build_dir = os.path.dirname(SDK)
  dart_file_extension = ''
  if HOST_OS == 'win32':
    dart_file_extension = '.exe'
    dart_import_lib_src = join(HOME, build_dir, 'dart.lib')
    dart_import_lib_dest = join(BIN, 'dart.lib')
    copyfile(dart_import_lib_src, dart_import_lib_dest)
  dart_src_binary = join(HOME, build_dir, 'dart' + dart_file_extension)
  dart_dest_binary = join(BIN, 'dart' + dart_file_extension)
  copyfile(dart_src_binary, dart_dest_binary)
  copymode(dart_src_binary, dart_dest_binary)
  # Strip the binaries on platforms where that is supported.
  if HOST_OS == 'linux':
    subprocess.call(['strip', dart_dest_binary])
  elif HOST_OS == 'macos':
    subprocess.call(['strip', '-x', dart_dest_binary])

  #
  # Create and populate sdk/include.
  #
  INCLUDE = join(SDK_tmp, 'include')
  os.makedirs(INCLUDE)
  copyfile(join(HOME, 'runtime', 'include', 'dart_api.h'),
           join(INCLUDE, 'dart_api.h'))
  copyfile(join(HOME, 'runtime', 'include', 'dart_mirrors_api.h'),
           join(INCLUDE, 'dart_mirrors_api.h'))
  copyfile(join(HOME, 'runtime', 'include', 'dart_native_api.h'),
           join(INCLUDE, 'dart_native_api.h'))
  copyfile(join(HOME, 'runtime', 'include', 'dart_tools_api.h'),
           join(INCLUDE, 'dart_tools_api.h'))

  #
  # Create and populate sdk/lib.
  #

  LIB = join(SDK_tmp, 'lib')
  os.makedirs(LIB)

  #
  # Create and populate lib/{async, core, isolate, ...}.
  #

  os.makedirs(join(LIB, 'html'))

  for library in [join('_blink', 'dartium'),
                  join('_chrome', 'dart2js'), join('_chrome', 'dartium'),
                  join('_internal', 'js_runtime'),
                  join('_internal', 'sdk_library_metadata'),
                  'async', 'collection', 'convert', 'core', 'developer',
                  'internal', 'io', 'isolate',
                  join('html', 'dart2js'), join('html', 'dartium'),
                  join('html', 'html_common'),
                  join('indexed_db', 'dart2js'), join('indexed_db', 'dartium'),
                  'js', 'math', 'mirrors', 'profiler', 'typed_data',
                  join('svg', 'dart2js'), join('svg', 'dartium'),
                  join('web_audio', 'dart2js'), join('web_audio', 'dartium'),
                  join('web_gl', 'dart2js'), join('web_gl', 'dartium'),
                  join('web_sql', 'dart2js'), join('web_sql', 'dartium')]:
    copytree(join(HOME, 'sdk', 'lib', library), join(LIB, library),
             ignore=ignore_patterns('*.svn', 'doc', '*.py', '*.gypi', '*.sh',
                                    '.gitignore'))

  # Copy the platform descriptors.
  for file_name in ["dart_client.platform",
                    "dart_server.platform",
                    "dart_shared.platform",
                    "dart2dart.platform"]:
    copyfile(join(HOME, 'sdk', 'lib', file_name), join(LIB, file_name));

  # Copy libraries.dart to lib/_internal/libraries.dart for backwards
  # compatibility.
  #
  # TODO(sigmund): stop copying libraries.dart. Old versions (<=0.25.1-alpha.4)
  # of the analyzer package do not support the new location of this file. We
  # should be able to remove the old file once we release a newer version of
  # analyzer and popular frameworks have migrated to use it.
  copyfile(join(HOME, 'sdk', 'lib', '_internal',
                'sdk_library_metadata', 'lib', 'libraries.dart'),
           join(LIB, '_internal', 'libraries.dart'))

  # Create and copy tools.
  UTIL = join(SDK_tmp, 'util')
  os.makedirs(UTIL)

  RESOURCE = join(SDK_tmp, 'lib', '_internal', 'pub', 'asset')
  os.makedirs(os.path.dirname(RESOURCE))
  copytree(join(HOME, 'third_party', 'pkg', 'pub', 'lib', 'src',
                'asset'),
           join(RESOURCE),
           ignore=ignore_patterns('.svn'))

  # Copy in 7zip for Windows.
  if HOST_OS == 'win32':
    copytree(join(HOME, 'third_party', '7zip'),
             join(RESOURCE, '7zip'),
             ignore=ignore_patterns('.svn'))

  # Copy dart2js/pub.
  CopyDartScripts(HOME, SDK_tmp)
  CopySnapshots(SNAPSHOT, SDK_tmp)
  CopyDartdocResources(HOME, SDK_tmp)

  # Write the 'version' file
  version = utils.GetVersion()
  versionFile = open(os.path.join(SDK_tmp, 'version'), 'w')
  versionFile.write(version + '\n')
  versionFile.close()

  # Write the 'revision' file
  revision = utils.GetGitRevision()

  if revision is not None:
    with open(os.path.join(SDK_tmp, 'revision'), 'w') as f:
      f.write('%s\n' % revision)
      f.close()

  Copy(join(HOME, 'README.dart-sdk'), join(SDK_tmp, 'README'))
  Copy(join(HOME, 'LICENSE'), join(SDK_tmp, 'LICENSE'))
  Copy(join(HOME, 'sdk', 'api_readme.md'), join(SDK_tmp, 'lib', 'api_readme.md'))

  move(SDK_tmp, SDK)

if __name__ == '__main__':
  sys.exit(Main())<|MERGE_RESOLUTION|>--- conflicted
+++ resolved
@@ -124,13 +124,8 @@
 
 
 def CopyDartScripts(home, sdk_root):
-<<<<<<< HEAD
-  for executable in ['dart2js_sdk', 'dartanalyzer_sdk', 'dartfmt_sdk', 'docgen',
-                     'dartdocgen', 'pub_sdk', 'dartdoc']:
-=======
   for executable in ['dart2js_sdk', 'dartanalyzer_sdk', 'dartfmt_sdk',
                      'pub_sdk', 'dartdoc']:
->>>>>>> 71b3d5ab
     CopyShellScript(os.path.join(home, 'sdk', 'bin', executable),
                     os.path.join(sdk_root, 'bin'))
 
