--- conflicted
+++ resolved
@@ -1,15 +1,97 @@
-## 1.16.0
+## 1.16.0 - 2016-04-26
 
 ### Core library changes
 
 * `dart:convert`
   * Added `BASE64URL` codec and corresponding `Base64Codec.urlSafe` constructor.
+
+  * Introduce `ChunkedConverter` and deprecate chunked methods on `Converter`.
+
+* `dart:html`
+
+  There have been a number of **BREAKING** changes to align APIs with recent
+  changes in Chrome. These include:
+
+  * Chrome's `ShadowRoot` interface no longer has the methods `getElementById`,
+    `getElementsByClassName`, and `getElementsByTagName`, e.g.,
+
+    ```dart
+    elem.shadowRoot.getElementsByClassName('clazz')
+    ```
+
+    should become:
+
+    ```dart
+    elem.shadowRoot.querySelectorAll('.clazz')
+    ```
+
+  * The `clipboardData` property has been removed from `KeyEvent`
+    and `Event`. It has been moved to the new `ClipboardEvent` class, which is
+    now used by `copy`, `cut`, and `paste` events.
+
+  * The `layer` property has been removed from `KeyEvent` and
+    `UIEvent`. It has been moved to `MouseEvent`.
+
+  * The `Point get page` property has been removed from `UIEvent`.
+    It still exists on `MouseEvent` and `Touch`.
+
+  There have also been a number of other additions and removals to `dart:html`,
+  `dart:indexed_db`, `dart:svg`, `dart:web_audio`, and `dart:web_gl` that
+  correspond to changes to Chrome APIs between v39 and v45. Many of the breaking
+  changes represent APIs that would have caused runtime exceptions when compiled
+  to Javascript and run on recent Chrome releases.
+
 * `dart:io`
   * Added `SecurityContext.alpnSupported`, which is true if a platform
     supports ALPN, and false otherwise.
 
-* `dart:convert`
-  * Introduce `ChunkedConverter` and deprecate chunked methods on `Converter`.
+### JavaScript interop
+
+For performance reasons, a potentially **BREAKING** change was added for
+libraries that use JS interop.
+Any Dart file that uses `@JS` annotations on declarations (top-level functions,
+classes or class members) to interop with JavaScript code will require that the
+file have the annotation `@JS()` on a library directive.
+
+```dart
+@JS()
+library my_library;
+```
+
+The analyzer will enforce this by generating the error:
+
+The `@JS()` annotation can only be used if it is also declared on the library
+directive.
+
+If part file uses the `@JS()` annotation, the library that uses the part should
+have the `@JS()` annotation e.g.,
+
+```dart
+// library_1.dart
+@JS()
+library library_1;
+
+import 'package:js/js.dart';
+
+part 'part_1.dart';
+```
+
+```dart
+// part_1.dart
+part of library_1;
+
+@JS("frameworkStabilizers")
+external List<FrameworkStabilizer> get frameworkStabilizers;
+```
+
+If your library already has a JS module e.g.,
+
+```dart
+@JS('array.utils')
+library my_library;
+```
+
+Then your library will work without any additional changes.
 
 ### Analyzer
 
@@ -115,18 +197,6 @@
 [configuring the analyzer]: https://github.com/dart-lang/sdk/tree/master/pkg/analyzer#configuring-the-analyzer
 
 ## 1.14.2 - 2016-02-10
-<<<<<<< HEAD
-
-Patch release, resolves three issues:
-
-* VM: Fixes a code generation bug on x64.
-  (SDK commit [834b3f02](https://github.com/dart-lang/sdk/commit/834b3f02b6ab740a213fd808e6c6f3269bed80e5))
-
-* `dart:io`: Fix EOF detection when reading some special device files.
-  (SDK issue [25596](https://github.com/dart-lang/sdk/issues/25596))
-
-* Pub: Fix an error using hosted dependencies in SDK version 1.14.
-=======
 
 Patch release, resolves three issues:
 
@@ -137,7 +207,6 @@
   (SDK issue [25596](https://github.com/dart-lang/sdk/issues/25596))
 
 * Pub: Fixed an error using hosted dependencies in SDK version 1.14.
->>>>>>> 515dd47e
   (Pub issue [1386](https://github.com/dart-lang/pub/issues/1386))
 
 ## 1.14.1 - 2016-02-04
